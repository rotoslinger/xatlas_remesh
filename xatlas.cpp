/*
MIT License

Copyright (c) 2018-2019 Jonathan Young

Permission is hereby granted, free of charge, to any person obtaining a copy
of this software and associated documentation files (the "Software"), to deal
in the Software without restriction, including without limitation the rights
to use, copy, modify, merge, publish, distribute, sublicense, and/or sell
copies of the Software, and to permit persons to whom the Software is
furnished to do so, subject to the following conditions:

The above copyright notice and this permission notice shall be included in all
copies or substantial portions of the Software.

THE SOFTWARE IS PROVIDED "AS IS", WITHOUT WARRANTY OF ANY KIND, EXPRESS OR
IMPLIED, INCLUDING BUT NOT LIMITED TO THE WARRANTIES OF MERCHANTABILITY,
FITNESS FOR A PARTICULAR PURPOSE AND NONINFRINGEMENT. IN NO EVENT SHALL THE
AUTHORS OR COPYRIGHT HOLDERS BE LIABLE FOR ANY CLAIM, DAMAGES OR OTHER
LIABILITY, WHETHER IN AN ACTION OF CONTRACT, TORT OR OTHERWISE, ARISING FROM,
OUT OF OR IN CONNECTION WITH THE SOFTWARE OR THE USE OR OTHER DEALINGS IN THE
SOFTWARE.
*/
/*
thekla_atlas
https://github.com/Thekla/thekla_atlas
MIT License
Copyright (c) 2013 Thekla, Inc
Copyright NVIDIA Corporation 2006 -- Ignacio Castano <icastano@nvidia.com>

Fast-BVH
https://github.com/brandonpelfrey/Fast-BVH
MIT License
Copyright (c) 2012 Brandon Pelfrey
*/
#include <algorithm>
#include <atomic>
#include <condition_variable>
#include <mutex>
#include <thread>
#include <assert.h>
#include <float.h> // FLT_MAX
#include <limits.h>
#include <math.h>
#define __STDC_LIMIT_MACROS
#include <stdint.h>
#include <stdio.h>
#include <string.h>
#include "xatlas.h"

#ifndef XA_DEBUG
#ifdef NDEBUG
#define XA_DEBUG 0
#else
#define XA_DEBUG 1
#endif
#endif

#ifndef XA_PROFILE
#define XA_PROFILE 0
#endif
#if XA_PROFILE
#include <time.h>
#endif

#ifndef XA_MULTITHREADED
#define XA_MULTITHREADED 1
#endif

#define XA_STR(x) #x
#define XA_XSTR(x) XA_STR(x)

#ifndef XA_ASSERT
#define XA_ASSERT(exp) if (!(exp)) { XA_PRINT_WARNING("\rASSERT: %s %s %d\n", XA_XSTR(exp), __FILE__, __LINE__); }
#endif

#ifndef XA_DEBUG_ASSERT
#define XA_DEBUG_ASSERT(exp) assert(exp)
#endif

#ifndef XA_PRINT
#define XA_PRINT(...) \
	if (xatlas::internal::s_print && xatlas::internal::s_printVerbose) \
		xatlas::internal::s_print(__VA_ARGS__);
#endif

#ifndef XA_PRINT_WARNING
#define XA_PRINT_WARNING(...) \
	if (xatlas::internal::s_print) \
		xatlas::internal::s_print(__VA_ARGS__);
#endif

#define XA_ALLOC(tag, type) (type *)internal::Realloc(nullptr, sizeof(type), tag, __FILE__, __LINE__)
#define XA_ALLOC_ARRAY(tag, type, num) (type *)internal::Realloc(nullptr, sizeof(type) * num, tag, __FILE__, __LINE__)
#define XA_REALLOC(tag, ptr, type, num) (type *)internal::Realloc(ptr, sizeof(type) * num, tag, __FILE__, __LINE__)
#define XA_REALLOC_SIZE(tag, ptr, size) (uint8_t *)internal::Realloc(ptr, size, tag, __FILE__, __LINE__)
#define XA_FREE(ptr) internal::Realloc(ptr, 0, internal::MemTag::Default, __FILE__, __LINE__)
#define XA_NEW(tag, type) new (XA_ALLOC(tag, type)) type()
#define XA_NEW_ARGS(tag, type, ...) new (XA_ALLOC(tag, type)) type(__VA_ARGS__)

#ifdef _MSC_VER
#define XA_INLINE __forceinline
#else
#define XA_INLINE inline
#endif

#if defined(__clang__) || defined(__GNUC__)
#define XA_NODISCARD [[nodiscard]]
#elif defined(_MSC_VER)
#define XA_NODISCARD _Check_return_
#else
#define XA_NODISCARD
#endif

#define XA_UNUSED(a) ((void)(a))

#define XA_MERGE_CHARTS 1
#define XA_MERGE_CHARTS_MIN_NORMAL_DEVIATION 0.5f
#define XA_RECOMPUTE_CHARTS 1
#define XA_CLOSE_HOLES_CHECK_EDGE_INTERSECTION 0
#define XA_FIX_INTERNAL_BOUNDARY_LOOPS 1

#define XA_DEBUG_HEAP 0
#define XA_DEBUG_SINGLE_CHART 0
#define XA_DEBUG_EXPORT_ATLAS_IMAGES 0
#define XA_DEBUG_EXPORT_BOUNDARY_GRID 0
#define XA_DEBUG_EXPORT_TGA (XA_DEBUG_EXPORT_ATLAS_IMAGES || XA_DEBUG_EXPORT_BOUNDARY_GRID)
#define XA_DEBUG_EXPORT_OBJ_SOURCE_MESHES 0
#define XA_DEBUG_EXPORT_OBJ_CHART_GROUPS 0
#define XA_DEBUG_EXPORT_OBJ_PLANAR_REGIONS 0
#define XA_DEBUG_EXPORT_OBJ_CHARTS 0
#define XA_DEBUG_EXPORT_OBJ_BEFORE_FIX_TJUNCTION 0
#define XA_DEBUG_EXPORT_OBJ_CLOSE_HOLES_ERROR 0
#define XA_DEBUG_EXPORT_OBJ_CHARTS_AFTER_PARAMETERIZATION 0
#define XA_DEBUG_EXPORT_OBJ_INVALID_PARAMETERIZATION 0
#define XA_DEBUG_EXPORT_OBJ_RECOMPUTED_CHARTS 0

#define XA_DEBUG_EXPORT_OBJ (0 \
	|| XA_DEBUG_EXPORT_OBJ_SOURCE_MESHES \
	|| XA_DEBUG_EXPORT_OBJ_CHART_GROUPS \
	|| XA_DEBUG_EXPORT_OBJ_PLANAR_REGIONS \
	|| XA_DEBUG_EXPORT_OBJ_CHARTS \
	|| XA_DEBUG_EXPORT_OBJ_BEFORE_FIX_TJUNCTION \
	|| XA_DEBUG_EXPORT_OBJ_CLOSE_HOLES_ERROR \
	|| XA_DEBUG_EXPORT_OBJ_CHARTS_AFTER_PARAMETERIZATION \
	|| XA_DEBUG_EXPORT_OBJ_INVALID_PARAMETERIZATION \
	|| XA_DEBUG_EXPORT_OBJ_RECOMPUTED_CHARTS)

#ifdef _MSC_VER
#define XA_FOPEN(_file, _filename, _mode) { if (fopen_s(&_file, _filename, _mode) != 0) _file = NULL; }
#define XA_SPRINTF(_buffer, _size, _format, ...) sprintf_s(_buffer, _size, _format, __VA_ARGS__)
#else
#define XA_FOPEN(_file, _filename, _mode) _file = fopen(_filename, _mode)
#define XA_SPRINTF(_buffer, _size, _format, ...) sprintf(_buffer, _format, __VA_ARGS__)
#endif

namespace xatlas {
namespace internal {

static ReallocFunc s_realloc = realloc;
static FreeFunc s_free = free;
static PrintFunc s_print = printf;
static bool s_printVerbose = false;

struct MemTag
{
	enum
	{
		Default,
		Mesh,
		MeshBoundaries,
		MeshColocals,
		MeshEdgeMap,
		MeshIndices,
		MeshNormals,
		MeshPositions,
		MeshTexcoords,
		Count
	};
};

#if XA_DEBUG_HEAP
struct AllocHeader
{
	size_t size;
	const char *file;
	int line;
	int tag;
	uint32_t id;
	AllocHeader *prev, *next;
	bool free;
};

static std::mutex s_allocMutex;
static AllocHeader *s_allocRoot = nullptr;
static size_t s_allocTotalSize = 0, s_allocPeakSize = 0, s_allocTotalTagSize[MemTag::Count] = { 0 }, s_allocPeakTagSize[MemTag::Count] = { 0 };
static uint32_t s_allocId =0 ;
static constexpr uint32_t kAllocRedzone = 0x12345678;

static void *Realloc(void *ptr, size_t size, int tag, const char *file, int line)
{
	std::unique_lock<std::mutex> lock(s_allocMutex);
	if (!size && !ptr)
		return nullptr;
	uint8_t *realPtr = nullptr;
	AllocHeader *header = nullptr;
	if (ptr) {
		realPtr = ((uint8_t *)ptr) - sizeof(AllocHeader);
		header = (AllocHeader *)realPtr;
	}
	if (realPtr && size) {
		s_allocTotalSize -= header->size;
		s_allocTotalTagSize[header->tag] -= header->size;
		// realloc, remove.
		if (header->prev)
			header->prev->next = header->next;
		else
			s_allocRoot = header->next;
		if (header->next)
			header->next->prev = header->prev;
	}
	if (!size) {
		s_allocTotalSize -= header->size;
		s_allocTotalTagSize[header->tag] -= header->size;
		XA_ASSERT(!header->free); // double free
		header->free = true;
		return nullptr;
	}
	size += sizeof(AllocHeader) + sizeof(kAllocRedzone);
	uint8_t *newPtr = (uint8_t *)s_realloc(realPtr, size);
	if (!newPtr)
		return nullptr;
	header = (AllocHeader *)newPtr;
	header->size = size;
	header->file = file;
	header->line = line;
	header->tag = tag;
	header->id = s_allocId++;
	header->free = false;
	if (!s_allocRoot) {
		s_allocRoot = header;
		header->prev = header->next = 0;
	} else {
		header->prev = nullptr;
		header->next = s_allocRoot;
		s_allocRoot = header;
		header->next->prev = header;
	}
	s_allocTotalSize += size;
	if (s_allocTotalSize > s_allocPeakSize)
		s_allocPeakSize = s_allocTotalSize;
	s_allocTotalTagSize[tag] += size;
	if (s_allocTotalTagSize[tag] > s_allocPeakTagSize[tag])
		s_allocPeakTagSize[tag] = s_allocTotalTagSize[tag];
	auto redzone = (uint32_t *)(newPtr + size - sizeof(kAllocRedzone));
	*redzone = kAllocRedzone;
	return newPtr + sizeof(AllocHeader);
}

static void ReportLeaks()
{
	printf("Checking for memory leaks...\n");
	bool anyLeaks = false;
	AllocHeader *header = s_allocRoot;
	while (header) {
		if (!header->free) {
			printf("   Leak: ID %u, %zu bytes, %s %d\n", header->id, header->size, header->file, header->line);
			anyLeaks = true;
		}
		auto redzone = (const uint32_t *)((const uint8_t *)header + header->size - sizeof(kAllocRedzone));
		if (*redzone != kAllocRedzone)
			printf("   Redzone corrupted: %zu bytes %s %d\n", header->size, header->file, header->line);
		header = header->next;
	}
	if (!anyLeaks)
		printf("   No memory leaks\n");
	header = s_allocRoot;
	while (header) {
		AllocHeader *destroy = header;
		header = header->next;
		s_realloc(destroy, 0);
	}
	s_allocRoot = nullptr;
	s_allocTotalSize = s_allocPeakSize = 0;
	for (int i = 0; i < MemTag::Count; i++)
		s_allocTotalTagSize[i] = s_allocPeakTagSize[i] = 0;
}

static void PrintMemoryUsage()
{
	XA_PRINT("Memory usage: %0.2fMB current, %0.2fMB peak\n", internal::s_allocTotalSize / 1024.0f / 1024.0f, internal::s_allocPeakSize / 1024.0f / 1024.0f);
	static const char *labels[] = { // Sync with MemTag
		"Default",
		"Mesh",
		"MeshBoundaries",
		"MeshColocals",
		"MeshEdgeMap",
		"MeshIndices",
		"MeshNormals",
		"MeshPositions",
		"MeshTexcoords"
	};
	for (int i = 0; i < MemTag::Count; i++) {
		XA_PRINT("   %s: %0.2fMB current, %0.2fMB peak\n", labels[i], internal::s_allocTotalTagSize[i] / 1024.0f / 1024.0f, internal::s_allocPeakTagSize[i] / 1024.0f / 1024.0f);
	}
}

#define XA_PRINT_MEM_USAGE internal::PrintMemoryUsage();
#else
static void *Realloc(void *ptr, size_t size, int /*tag*/, const char * /*file*/, int /*line*/)
{
	if (ptr && size == 0 && s_free) {
		s_free(ptr);
		return nullptr;
	}
	void *mem = s_realloc(ptr, size);
	if (size > 0) {
		XA_DEBUG_ASSERT(mem);
	}
	return mem;
}
#define XA_PRINT_MEM_USAGE
#endif

#if XA_PROFILE
#define XA_PROFILE_START(var) const clock_t var##Start = clock();
#define XA_PROFILE_END(var) internal::s_profile.var += clock() - var##Start;
#define XA_PROFILE_PRINT_AND_RESET(label, var) XA_PRINT("%s%.2f seconds (%g ms)\n", label, internal::clockToSeconds(internal::s_profile.var), internal::clockToMs(internal::s_profile.var)); internal::s_profile.var = 0;

struct ProfileData
{
	clock_t addMeshReal;
	clock_t addMeshCopyData;
	std::atomic<clock_t> addMeshThread;
	std::atomic<clock_t> addMeshCreateColocals;
	std::atomic<clock_t> addMeshCreateFaceGroups;
	std::atomic<clock_t> addMeshCreateChartGroupsReal;
	std::atomic<clock_t> addMeshCreateChartGroupsThread;
	clock_t computeChartsReal;
	std::atomic<clock_t> computeChartsThread;
	std::atomic<clock_t> buildAtlas;
	std::atomic<clock_t> buildAtlasInit;
	std::atomic<clock_t> buildAtlasPlaceSeeds;
	std::atomic<clock_t> buildAtlasRelocateSeeds;
	std::atomic<clock_t> buildAtlasResetCharts;
	std::atomic<clock_t> buildAtlasGrowCharts;
	std::atomic<clock_t> buildAtlasMergeCharts;
	std::atomic<clock_t> buildAtlasFillHoles;
	std::atomic<clock_t> createChartMeshesReal;
	std::atomic<clock_t> createChartMeshesThread;
	std::atomic<clock_t> fixChartMeshTJunctions;
	std::atomic<clock_t> closeChartMeshHoles;
	clock_t parameterizeChartsReal;
	std::atomic<clock_t> parameterizeChartsThread;
	std::atomic<clock_t> parameterizeChartsOrthogonal;
	std::atomic<clock_t> parameterizeChartsLSCM;
	std::atomic<clock_t> parameterizeChartsEvaluateQuality;
	clock_t packCharts;
	clock_t packChartsAddCharts;
	std::atomic<clock_t> packChartsAddChartsThread;
	std::atomic<clock_t> packChartsAddChartsRestoreTexcoords;
	clock_t packChartsRasterize;
	clock_t packChartsDilate;
	clock_t packChartsFindLocation;
	clock_t packChartsBlit;
	clock_t buildOutputMeshes;
};

static ProfileData s_profile;

static double clockToMs(clock_t c)
{
	return c * 1000.0 / CLOCKS_PER_SEC;
}

static double clockToSeconds(clock_t c)
{
	return c / (double)CLOCKS_PER_SEC;
}
#else
#define XA_PROFILE_START(var)
#define XA_PROFILE_END(var)
#define XA_PROFILE_PRINT_AND_RESET(label, var)
#endif

static constexpr float kPi = 3.14159265358979323846f;
static constexpr float kPi2 = 6.28318530717958647692f;
static constexpr float kEpsilon = 0.0001f;
static constexpr float kAreaEpsilon = FLT_EPSILON;
static constexpr float kNormalEpsilon = 0.001f;

static int align(int x, int a)
{
	return (x + a - 1) & ~(a - 1);
}

template <typename T>
static T max(const T &a, const T &b)
{
	return a > b ? a : b;
}

template <typename T>
static T min(const T &a, const T &b)
{
	return a < b ? a : b;
}

template <typename T>
static T max3(const T &a, const T &b, const T &c)
{
	return max(a, max(b, c));
}

/// Return the maximum of the three arguments.
template <typename T>
static T min3(const T &a, const T &b, const T &c)
{
	return min(a, min(b, c));
}

/// Clamp between two values.
template <typename T>
static T clamp(const T &x, const T &a, const T &b)
{
	return min(max(x, a), b);
}

template <typename T>
static void swap(T &a, T &b)
{
	T temp;
	temp = a;
	a = b;
	b = temp;
	temp = T();
}

union FloatUint32
{
	float f;
	uint32_t u;
};

static bool isFinite(float f)
{
	FloatUint32 fu;
	fu.f = f;
	return fu.u != 0x7F800000u && fu.u != 0x7F800001u;
}

static bool isNan(float f)
{
	return f != f;
}

// Robust floating point comparisons:
// http://realtimecollisiondetection.net/blog/?p=89
static bool equal(const float f0, const float f1, const float epsilon)
{
	//return fabs(f0-f1) <= epsilon;
	return fabs(f0 - f1) <= epsilon * max3(1.0f, fabsf(f0), fabsf(f1));
}

static int ftoi_ceil(float val)
{
	return (int)ceilf(val);
}

static bool isZero(const float f, const float epsilon)
{
	return fabs(f) <= epsilon;
}

static float square(float f)
{
	return f * f;
}

/** Return the next power of two.
* @see http://graphics.stanford.edu/~seander/bithacks.html
* @warning Behaviour for 0 is undefined.
* @note isPowerOfTwo(x) == true -> nextPowerOfTwo(x) == x
* @note nextPowerOfTwo(x) = 2 << log2(x-1)
*/
static uint32_t nextPowerOfTwo(uint32_t x)
{
	XA_DEBUG_ASSERT( x != 0 );
	// On modern CPUs this is supposed to be as fast as using the bsr instruction.
	x--;
	x |= x >> 1;
	x |= x >> 2;
	x |= x >> 4;
	x |= x >> 8;
	x |= x >> 16;
	return x + 1;
}

static uint32_t sdbmHash(const void *data_in, uint32_t size, uint32_t h = 5381)
{
	const uint8_t *data = (const uint8_t *) data_in;
	uint32_t i = 0;
	while (i < size) {
		h = (h << 16) + (h << 6) - h + (uint32_t ) data[i++];
	}
	return h;
}

template <typename T>
static uint32_t hash(const T &t, uint32_t h = 5381)
{
	return sdbmHash(&t, sizeof(T), h);
}

// Functors for hash table:
template <typename Key> struct Hash
{
	uint32_t operator()(const Key &k) const { return hash(k); }
};

template <typename Key> struct Equal
{
	bool operator()(const Key &k0, const Key &k1) const { return k0 == k1; }
};

class Vector2
{
public:
	Vector2() {}
	explicit Vector2(float f) : x(f), y(f) {}
	Vector2(float x, float y): x(x), y(y) {}

	Vector2 operator-() const
	{
		return Vector2(-x, -y);
	}

	void operator+=(const Vector2 &v)
	{
		x += v.x;
		y += v.y;
	}

	void operator-=(const Vector2 &v)
	{
		x -= v.x;
		y -= v.y;
	}

	void operator*=(float s)
	{
		x *= s;
		y *= s;
	}

	void operator*=(const Vector2 &v)
	{
		x *= v.x;
		y *= v.y;
	}

	float x, y;
};

static bool operator==(const Vector2 &a, const Vector2 &b)
{
	return a.x == b.x && a.y == b.y;
}

static bool operator!=(const Vector2 &a, const Vector2 &b)
{
	return a.x != b.x || a.y != b.y;
}

/*static Vector2 operator+(const Vector2 &a, const Vector2 &b)
{
	return Vector2(a.x + b.x, a.y + b.y);
}*/

static Vector2 operator-(const Vector2 &a, const Vector2 &b)
{
	return Vector2(a.x - b.x, a.y - b.y);
}

static Vector2 operator*(const Vector2 &v, float s)
{
	return Vector2(v.x * s, v.y * s);
}

static float dot(const Vector2 &a, const Vector2 &b)
{
	return a.x * b.x + a.y * b.y;
}

static float lengthSquared(const Vector2 &v)
{
	return v.x * v.x + v.y * v.y;
}

static float length(const Vector2 &v)
{
	return sqrtf(lengthSquared(v));
}

#if XA_DEBUG
static bool isNormalized(const Vector2 &v, float epsilon = kNormalEpsilon)
{
	return equal(length(v), 1, epsilon);
}
#endif

static Vector2 normalize(const Vector2 &v, float epsilon)
{
	float l = length(v);
	XA_DEBUG_ASSERT(!isZero(l, epsilon));
	XA_UNUSED(epsilon);
	Vector2 n = v * (1.0f / l);
	XA_DEBUG_ASSERT(isNormalized(n));
	return n;
}

static Vector2 normalizeSafe(const Vector2 &v, const Vector2 &fallback, float epsilon)
{
	float l = length(v);
	if (isZero(l, epsilon))
		return fallback;
	return v * (1.0f / l);
}

static bool equal(const Vector2 &v1, const Vector2 &v2, float epsilon)
{
	return equal(v1.x, v2.x, epsilon) && equal(v1.y, v2.y, epsilon);
}

static Vector2 min(const Vector2 &a, const Vector2 &b)
{
	return Vector2(min(a.x, b.x), min(a.y, b.y));
}

static Vector2 max(const Vector2 &a, const Vector2 &b)
{
	return Vector2(max(a.x, b.x), max(a.y, b.y));
}

static bool isFinite(const Vector2 &v)
{
	return isFinite(v.x) && isFinite(v.y);
}

// Note, this is the area scaled by 2!
static float triangleArea(const Vector2 &v0, const Vector2 &v1)
{
	return (v0.x * v1.y - v0.y * v1.x); // * 0.5f;
}

static float triangleArea(const Vector2 &a, const Vector2 &b, const Vector2 &c)
{
	// IC: While it may be appealing to use the following expression:
	//return (c.x * a.y + a.x * b.y + b.x * c.y - b.x * a.y - c.x * b.y - a.x * c.y); // * 0.5f;
	// That's actually a terrible idea. Small triangles far from the origin can end up producing fairly large floating point
	// numbers and the results becomes very unstable and dependent on the order of the factors.
	// Instead, it's preferable to subtract the vertices first, and multiply the resulting small values together. The result
	// in this case is always much more accurate (as long as the triangle is small) and less dependent of the location of
	// the triangle.
	//return ((a.x - c.x) * (b.y - c.y) - (a.y - c.y) * (b.x - c.x)); // * 0.5f;
	return triangleArea(a - c, b - c);
}

static bool linesIntersect(const Vector2 &a1, const Vector2 &a2, const Vector2 &b1, const Vector2 &b2, float epsilon)
{
	const Vector2 v0 = a2 - a1;
	const Vector2 v1 = b2 - b1;
	const float denom = -v1.x * v0.y + v0.x * v1.y;
	if (equal(denom, 0.0f, epsilon))
		return false;
	const float s = (-v0.y * (a1.x - b1.x) + v0.x * (a1.y - b1.y)) / denom;
	if (s > epsilon && s < 1.0f - epsilon) {
		const float t = ( v1.x * (a1.y - b1.y) - v1.y * (a1.x - b1.x)) / denom;
		return t > epsilon && t < 1.0f - epsilon;
	}
	return false;
}

struct Vector2i
{
	Vector2i() {}
	Vector2i(int32_t x, int32_t y) : x(x), y(y) {}

	int32_t x, y;
};

class Vector3
{
public:
	Vector3() {}
	explicit Vector3(float f) : x(f), y(f), z(f) {}
	Vector3(float x, float y, float z) : x(x), y(y), z(z) {}
	Vector3(const Vector2 &v, float z) : x(v.x), y(v.y), z(z) {}

	Vector2 xy() const
	{
		return Vector2(x, y);
	}

	Vector3 operator-() const
	{
		return Vector3(-x, -y, -z);
	}

	void operator+=(const Vector3 &v)
	{
		x += v.x;
		y += v.y;
		z += v.z;
	}

	void operator-=(const Vector3 &v)
	{
		x -= v.x;
		y -= v.y;
		z -= v.z;
	}

	void operator*=(float s)
	{
		x *= s;
		y *= s;
		z *= s;
	}

	void operator/=(float s)
	{
		float is = 1.0f / s;
		x *= is;
		y *= is;
		z *= is;
	}

	void operator*=(const Vector3 &v)
	{
		x *= v.x;
		y *= v.y;
		z *= v.z;
	}

	void operator/=(const Vector3 &v)
	{
		x /= v.x;
		y /= v.y;
		z /= v.z;
	}

	float x, y, z;
};

static bool operator!=(const Vector3 &a, const Vector3 &b)
{
	return a.x != b.x || a.y != b.y || a.z != b.z;
}

static Vector3 operator+(const Vector3 &a, const Vector3 &b)
{
	return Vector3(a.x + b.x, a.y + b.y, a.z + b.z);
}

static Vector3 operator-(const Vector3 &a, const Vector3 &b)
{
	return Vector3(a.x - b.x, a.y - b.y, a.z - b.z);
}

static Vector3 cross(const Vector3 &a, const Vector3 &b)
{
	return Vector3(a.y * b.z - a.z * b.y, a.z * b.x - a.x * b.z, a.x * b.y - a.y * b.x);
}

static Vector3 operator*(const Vector3 &v, float s)
{
	return Vector3(v.x * s, v.y * s, v.z * s);
}

static Vector3 operator/(const Vector3 &v, float s)
{
	return v * (1.0f / s);
}

static float dot(const Vector3 &a, const Vector3 &b)
{
	return a.x * b.x + a.y * b.y + a.z * b.z;
}

static float lengthSquared(const Vector3 &v)
{
	return v.x * v.x + v.y * v.y + v.z * v.z;
}

static float length(const Vector3 &v)
{
	return sqrtf(lengthSquared(v));
}

static bool isNormalized(const Vector3 &v, float epsilon = kNormalEpsilon)
{
	return equal(length(v), 1, epsilon);
}

static Vector3 normalize(const Vector3 &v, float epsilon)
{
	float l = length(v);
	XA_DEBUG_ASSERT(!isZero(l, epsilon));
	XA_UNUSED(epsilon);
	Vector3 n = v * (1.0f / l);
	XA_DEBUG_ASSERT(isNormalized(n));
	return n;
}

static Vector3 normalizeSafe(const Vector3 &v, const Vector3 &fallback, float epsilon)
{
	float l = length(v);
	if (isZero(l, epsilon)) {
		return fallback;
	}
	return v * (1.0f / l);
}

static bool equal(const Vector3 &v0, const Vector3 &v1, float epsilon)
{
	return fabs(v0.x - v1.x) <= epsilon && fabs(v0.y - v1.y) <= epsilon && fabs(v0.z - v1.z) <= epsilon;
}

static Vector3 min(const Vector3 &a, const Vector3 &b)
{
	return Vector3(min(a.x, b.x), min(a.y, b.y), min(a.z, b.z));
}

static Vector3 max(const Vector3 &a, const Vector3 &b)
{
	return Vector3(max(a.x, b.x), max(a.y, b.y), max(a.z, b.z));
}

#if XA_DEBUG
bool isFinite(const Vector3 &v)
{
	return isFinite(v.x) && isFinite(v.y) && isFinite(v.z);
}
#endif

struct Extents2
{
	Vector2 min, max;

	void reset()
	{
		min.x = min.y = FLT_MAX;
		max.x = max.y = -FLT_MAX;
	}

	void add(Vector2 p)
	{
		min = xatlas::internal::min(min, p);
		max = xatlas::internal::max(max, p);
	}

	Vector2 midpoint() const
	{
		return Vector2(min.x + (max.x - min.x) * 0.5f, min.y + (max.y - min.y) * 0.5f);
	}

	static bool intersect(Extents2 e1, Extents2 e2)
	{
		return e1.min.x <= e2.max.x && e1.max.x >= e2.min.x && e1.min.y <= e2.max.y && e1.max.y >= e2.min.y;
	}
};

struct Plane
{
	Plane() = default;
	
	Plane(const Vector3 &p1, const Vector3 &p2, const Vector3 &p3)
	{
		normal = cross(p2 - p1, p3 - p1);
		dist = dot(normal, p1);
	}

	float distance(const Vector3 &p) const
	{
		return dot(normal, p) - dist;
	}

	void normalize()
	{
		const float len = length(normal);
		if (len > 0.0f) {
			const float il = 1.0f / len;
			normal *= il;
			dist *= il;
		}
	}

	Vector3 normal;
	float dist;
};

static bool lineIntersectsPoint(const Vector3 &point, const Vector3 &lineStart, const Vector3 &lineEnd, float *t, float epsilon)
{
	float tt;
	if (!t)
		t = &tt;
	*t = 0.0f;
	if (equal(lineStart, point, epsilon) || equal(lineEnd, point, epsilon))
		return false; // Vertex lies on either line vertices.
	const Vector3 v01 = point - lineStart;
	const Vector3 v21 = lineEnd - lineStart;
	const float l = length(v21);
	const float d = length(cross(v01, v21)) / l;
	if (!isZero(d, epsilon))
		return false;
	*t = dot(v01, v21) / (l * l);
	return *t > kEpsilon && *t < 1.0f - kEpsilon;
}

static bool sameSide(const Vector3 &p1, const Vector3 &p2, const Vector3 &a, const Vector3 &b)
{
	const Vector3 &ab = b - a;
	return dot(cross(ab, p1 - a), cross(ab, p2 - a)) >= 0.0f;
}

// http://blackpawn.com/texts/pointinpoly/default.html
static bool pointInTriangle(const Vector3 &p, const Vector3 &a, const Vector3 &b, const Vector3 &c)
{
	return sameSide(p, a, b, c) && sameSide(p, b, a, c) && sameSide(p, c, a, b);
}

#if XA_CLOSE_HOLES_CHECK_EDGE_INTERSECTION
// https://en.wikipedia.org/wiki/M%C3%B6ller%E2%80%93Trumbore_intersection_algorithm
static bool rayIntersectsTriangle(const Vector3 &rayOrigin, const Vector3 &rayDir, const Vector3 *tri, float *t)
{
	*t = 0.0f;
	const Vector3 &edge1 = tri[1] - tri[0];
	const Vector3 &edge2 = tri[2] - tri[0];
	const Vector3 h = cross(rayDir, edge2);
	const float a = dot(edge1, h);
	if (a > -kEpsilon && a < kEpsilon)
		return false; // This ray is parallel to this triangle.
	const float f = 1.0f / a;
	const Vector3 s = rayOrigin - tri[0];
	const float u = f * dot(s, h);
	if (u < 0.0f || u > 1.0f)
		return false;
	const Vector3 q = cross(s, edge1);
	const float v = f * dot(rayDir, q);
	if (v < 0.0f || u + v > 1.0f)
		return false;
	// At this stage we can compute t to find out where the intersection point is on the line.
	*t = f * dot(edge2, q);
	if (*t > kEpsilon && *t < 1.0f - kEpsilon)
		return true;
	// This means that there is a line intersection but not a ray intersection.
	return false;
}
#endif

// From Fast-BVH
struct AABB
{
	AABB() : min(FLT_MAX, FLT_MAX, FLT_MAX), max(-FLT_MAX, -FLT_MAX, -FLT_MAX) {}
	AABB(const Vector3 &min, const Vector3 &max) : min(min), max(max) { }
	AABB(const Vector3 &p, float radius = 0.0f) : min(p), max(p) { if (radius > 0.0f) expand(radius); }

	bool intersect(const AABB &other) const
	{
		return min.x <= other.max.x && max.x >= other.min.x && min.y <= other.max.y && max.y >= other.min.y && min.z <= other.max.z && max.z >= other.min.z;
	}

	void expandToInclude(const Vector3 &p)
	{
		min = internal::min(min, p);
		max = internal::max(max, p);
	}

	void expandToInclude(const AABB &aabb)
	{
		min = internal::min(min, aabb.min);
		max = internal::max(max, aabb.max);
	}

	void expand(float amount)
	{
		min -= Vector3(amount);
		max += Vector3(amount);
	}

	Vector3 centroid() const
	{
		return min + (max - min) * 0.5f;
	}

	uint32_t maxDimension() const
	{
		const Vector3 extent = max - min;
		uint32_t result = 0;
		if (extent.y > extent.x) {
			result = 1;
			if (extent.z > extent.y)
				result = 2;
		}
		else if(extent.z > extent.x)
			result = 2;
		return result;
	}

	Vector3 min, max;
};

struct ArrayBase
{
	ArrayBase(uint32_t elementSize, int memTag = MemTag::Default) : buffer(nullptr), elementSize(elementSize), size(0), capacity(0), memTag(memTag) {}

	~ArrayBase()
	{
		XA_FREE(buffer);
	}

	XA_INLINE void clear()
	{
		size = 0;
	}

	void copyFrom(const uint8_t *data, uint32_t length)
	{
		resize(length, true);
		memcpy(buffer, data, length * elementSize);
	}

	void copyTo(ArrayBase &other) const
	{
		XA_DEBUG_ASSERT(elementSize == other.elementSize);
		other.resize(size, true);
		memcpy(other.buffer, buffer, size * elementSize);
	}

	void destroy()
	{
		size = 0;
		XA_FREE(buffer);
		buffer = nullptr;
		capacity = 0;
		size = 0;
	}

	// Insert the given element at the given index shifting all the elements up.
	void insertAt(uint32_t index, const uint8_t *value)
	{
		XA_DEBUG_ASSERT(index >= 0 && index <= size);
		resize(size + 1, false);
		if (index < size - 1)
			memmove(buffer + elementSize * (index + 1), buffer + elementSize * index, elementSize * (size - 1 - index));
		memcpy(&buffer[index * elementSize], value, elementSize);
	}

	void moveTo(ArrayBase &other)
	{
		XA_DEBUG_ASSERT(elementSize == other.elementSize);
		other.destroy();
		other.buffer = buffer;
		other.elementSize = elementSize;
		other.size = size;
		other.capacity = capacity;
		other.memTag = memTag;
		buffer = nullptr;
		elementSize = size = capacity = 0;
	}

	void pop_back()
	{
		XA_DEBUG_ASSERT(size > 0);
		resize(size - 1, false);
	}

	void push_back(const uint8_t *value)
	{
		XA_DEBUG_ASSERT(value < buffer || value >= buffer + size);
		resize(size + 1, false);
		memcpy(&buffer[(size - 1) * elementSize], value, elementSize);
	}

	void push_back(const ArrayBase &other)
	{
		XA_DEBUG_ASSERT(elementSize == other.elementSize);
		if (other.size == 0)
			return;
		const uint32_t oldSize = size;
		resize(size + other.size, false);
		memcpy(buffer + oldSize * elementSize, other.buffer, other.size * other.elementSize);
	}

	// Remove the element at the given index. This is an expensive operation!
	void removeAt(uint32_t index)
	{
		XA_DEBUG_ASSERT(index >= 0 && index < size);
		if (size != 1)
			memmove(buffer + elementSize * index, buffer + elementSize * (index + 1), elementSize * (size - 1 - index));
		size--;
	}

	void reserve(uint32_t desiredSize)
	{
		if (desiredSize > capacity)
			setArrayCapacity(desiredSize);
	}

	void resize(uint32_t newSize, bool exact)
	{
		size = newSize;
		if (size > capacity) {
			// First allocation is always exact. Otherwise, following allocations grow array to 150% of desired size.
			uint32_t newBufferSize;
			if (capacity == 0 || exact)
				newBufferSize = size;
			else
				newBufferSize = size + (size >> 2);
			setArrayCapacity(newBufferSize);
		}
	}

	void setArrayCapacity(uint32_t newCapacity)
	{
		XA_DEBUG_ASSERT(newCapacity >= size);
		if (newCapacity == 0) {
			// free the buffer.
			if (buffer != nullptr) {
				XA_FREE(buffer);
				buffer = nullptr;
			}
		} else {
			// realloc the buffer
			buffer = XA_REALLOC_SIZE(memTag, buffer, newCapacity * elementSize);
		}
		capacity = newCapacity;
	}

	uint8_t *buffer;
	uint32_t elementSize;
	uint32_t size;
	uint32_t capacity;
	int memTag;
};

template<typename T>
class Array
{
public:
	Array(int memTag = MemTag::Default) : m_base(sizeof(T), memTag) {}
	Array(const Array&) = delete;
	Array &operator=(const Array &) = delete;

	XA_INLINE const T &operator[](uint32_t index) const
	{
		XA_DEBUG_ASSERT(index < m_base.size);
		return ((const T *)m_base.buffer)[index];
	}

	XA_INLINE T &operator[](uint32_t index)
	{
		XA_DEBUG_ASSERT(index < m_base.size);
		return ((T *)m_base.buffer)[index];
	}

	XA_INLINE const T &back() const
	{
		XA_DEBUG_ASSERT(!isEmpty());
		return ((const T *)m_base.buffer)[m_base.size - 1];
	}

	XA_INLINE T *begin() { return (T *)m_base.buffer; }
	XA_INLINE void clear() { m_base.clear(); }

	bool contains(const T &value) const
	{
		for (uint32_t i = 0; i < m_base.size; i++) {
			if (((const T *)m_base.buffer)[i] == value)
				return true;
		}
		return false;
	}

	void copyFrom(const T *data, uint32_t length) { m_base.copyFrom((const uint8_t *)data, length); }
	void copyTo(Array &other) const { m_base.copyTo(other.m_base); }
	XA_INLINE const T *data() const { return (const T *)m_base.buffer; }
	XA_INLINE T *data() { return (T *)m_base.buffer; }
	XA_INLINE T *end() { return (T *)m_base.buffer + m_base.size; }
	XA_INLINE bool isEmpty() const { return m_base.size == 0; }
	void insertAt(uint32_t index, const T &value) { m_base.insertAt(index, (const uint8_t *)&value); }
	void moveTo(Array &other) { m_base.moveTo(other.m_base); }
	void push_back(const T &value) { m_base.push_back((const uint8_t *)&value); }
	void push_back(const Array &other) { m_base.push_back(other.m_base); }
	void pop_back() { m_base.pop_back(); }
	void removeAt(uint32_t index) { m_base.removeAt(index); }
	void reserve(uint32_t desiredSize) { m_base.reserve(desiredSize); }
	void resize(uint32_t newSize) { m_base.resize(newSize, true); }

	void runCtors()
	{
		for (uint32_t i = 0; i < m_base.size; i++)
			new (&((T *)m_base.buffer)[i]) T;
	}

	void runDtors()
	{
		for (uint32_t i = 0; i < m_base.size; i++)
			((T *)m_base.buffer)[i].~T();
	}

	void setAll(const T &value)
	{
		auto buffer = (T *)m_base.buffer;
		for (uint32_t i = 0; i < m_base.size; i++)
			buffer[i] = value;
	}

	XA_INLINE uint32_t size() const { return m_base.size; }
	XA_INLINE void zeroOutMemory() { memset(m_base.buffer, 0, m_base.elementSize * m_base.size); }

private:
	ArrayBase m_base;
};

template<typename T>
struct ArrayView
{
	ArrayView(Array<T> &a) : data(a.data()), length(a.size()) {}
	ArrayView(T *data, uint32_t length) : data(data), length(length) {}
	ArrayView &operator=(Array<T> &a) { data = a.data(); length = a.size(); return *this; }
	T *data;
	uint32_t length;
};

template<typename T>
struct ConstArrayView
{
	ConstArrayView(const Array<T> &a) : data(a.data()), length(a.size()) {}
	ConstArrayView(const T *data, uint32_t length) : data(data), length(length) {}
	ConstArrayView &operator=(const Array<T> &a) { data = a.data(); length = a.size(); return *this; }
	const T *data;
	uint32_t length;
};

/// Basis class to compute tangent space basis, ortogonalizations and to transform vectors from one space to another.
struct Basis
{
	XA_NODISCARD static Vector3 computeTangent(const Vector3 &normal)
	{
		XA_ASSERT(isNormalized(normal));
		// Choose minimum axis.
		Vector3 tangent;
		if (fabsf(normal.x) < fabsf(normal.y) && fabsf(normal.x) < fabsf(normal.z))
			tangent = Vector3(1, 0, 0);
		else if (fabsf(normal.y) < fabsf(normal.z))
			tangent = Vector3(0, 1, 0);
		else
			tangent = Vector3(0, 0, 1);
		// Ortogonalize
		tangent -= normal * dot(normal, tangent);
		tangent = normalize(tangent, kEpsilon);
		return tangent;
	}

	XA_NODISCARD static Vector3 computeBitangent(const Vector3 &normal, const Vector3 &tangent)
	{
		return cross(normal, tangent);
	}

	Vector3 tangent = Vector3(0.0f);
	Vector3 bitangent = Vector3(0.0f);
	Vector3 normal = Vector3(0.0f);
};

// Simple bit array.
class BitArray
{
public:
	BitArray() : m_size(0) {}

	BitArray(uint32_t sz)
	{
		resize(sz);
	}

	void resize(uint32_t new_size)
	{
		m_size = new_size;
		m_wordArray.resize((m_size + 31) >> 5);
	}

	bool get(uint32_t index) const
	{
		XA_DEBUG_ASSERT(index < m_size);
		return (m_wordArray[index >> 5] & (1 << (index & 31))) != 0;
	}

	void set(uint32_t index)
	{
		XA_DEBUG_ASSERT(index < m_size);
		m_wordArray[index >> 5] |=  (1 << (index & 31));
	}

	void zeroOutMemory()
	{
		m_wordArray.zeroOutMemory();
	}

private:
	uint32_t m_size; // Number of bits stored.
	Array<uint32_t> m_wordArray;
};

class BitImage
{
public:
	BitImage() : m_width(0), m_height(0), m_rowStride(0) {}

	BitImage(uint32_t w, uint32_t h) : m_width(w), m_height(h)
	{
		m_rowStride = (m_width + 63) >> 6;
		m_data.resize(m_rowStride * m_height);
		m_data.zeroOutMemory();
	}

	BitImage(const BitImage &other) = delete;
	BitImage &operator=(const BitImage &other) = delete;
	uint32_t width() const { return m_width; }
	uint32_t height() const { return m_height; }

	void copyTo(BitImage &other)
	{
		other.m_width = m_width;
		other.m_height = m_height;
		other.m_rowStride = m_rowStride;
		m_data.copyTo(other.m_data);
	}

	void resize(uint32_t w, uint32_t h, bool discard)
	{
		const uint32_t rowStride = (w + 63) >> 6;
		if (discard) {
			m_data.resize(rowStride * h);
			m_data.zeroOutMemory();
		} else {
			Array<uint64_t> tmp;
			tmp.resize(rowStride * h);
			memset(tmp.data(), 0, tmp.size() * sizeof(uint64_t));
			// If only height has changed, can copy all rows at once.
			if (rowStride == m_rowStride) {
				memcpy(tmp.data(), m_data.data(), m_rowStride * min(m_height, h) * sizeof(uint64_t));
			} else if (m_width > 0 && m_height > 0) {
				const uint32_t height = min(m_height, h);
				for (uint32_t i = 0; i < height; i++)
					memcpy(&tmp[i * rowStride], &m_data[i * m_rowStride], min(rowStride, m_rowStride) * sizeof(uint64_t));
			}
			tmp.moveTo(m_data);
		}
		m_width = w;
		m_height = h;
		m_rowStride = rowStride;
	}

	bool get(uint32_t x, uint32_t y) const
	{
		XA_DEBUG_ASSERT(x < m_width && y < m_height);
		const uint32_t index = (x >> 6) + y * m_rowStride;
		return (m_data[index] & (UINT64_C(1) << (uint64_t(x) & UINT64_C(63)))) != 0;
	}

	void set(uint32_t x, uint32_t y)
	{
		XA_DEBUG_ASSERT(x < m_width && y < m_height);
		const uint32_t index = (x >> 6) + y * m_rowStride;
		m_data[index] |= UINT64_C(1) << (uint64_t(x) & UINT64_C(63));
		XA_DEBUG_ASSERT(get(x, y));
	}

	void zeroOutMemory()
	{
		m_data.zeroOutMemory();
	}

	bool canBlit(const BitImage &image, uint32_t offsetX, uint32_t offsetY) const
	{
		for (uint32_t y = 0; y < image.m_height; y++) {
			const uint32_t thisY = y + offsetY;
			if (thisY >= m_height)
				continue;
			uint32_t x = 0;
			for (;;) {
				const uint32_t thisX = x + offsetX;
				if (thisX >= m_width)
					break;
				const uint32_t thisBlockShift = thisX % 64;
				const uint64_t thisBlock = m_data[(thisX >> 6) + thisY * m_rowStride] >> thisBlockShift;
				const uint32_t blockShift = x % 64;
				const uint64_t block = image.m_data[(x >> 6) + y * image.m_rowStride] >> blockShift;
				if ((thisBlock & block) != 0)
					return false;
				x += 64 - max(thisBlockShift, blockShift);
				if (x >= image.m_width)
					break;
			}
		}
		return true;
	}

	void dilate(uint32_t padding)
	{
		BitImage tmp(m_width, m_height);
		for (uint32_t p = 0; p < padding; p++) {
			tmp.zeroOutMemory();
			for (uint32_t y = 0; y < m_height; y++) {
				for (uint32_t x = 0; x < m_width; x++) {
					bool b = get(x, y);
					if (!b) {
						if (x > 0) {
							b |= get(x - 1, y);
							if (y > 0) b |= get(x - 1, y - 1);
							if (y < m_height - 1) b |= get(x - 1, y + 1);
						}
						if (y > 0) b |= get(x, y - 1);
						if (y < m_height - 1) b |= get(x, y + 1);
						if (x < m_width - 1) {
							b |= get(x + 1, y);
							if (y > 0) b |= get(x + 1, y - 1);
							if (y < m_height - 1) b |= get(x + 1, y + 1);
						}
					}
					if (b)
						tmp.set(x, y);
				}
			}
			tmp.m_data.copyTo(m_data);
		}
	}

private:
	uint32_t m_width;
	uint32_t m_height;
	uint32_t m_rowStride; // In uint64_t's
	Array<uint64_t> m_data;
};

// From Fast-BVH
class BVH
{
public:
	BVH(const Array<AABB> &objectAabbs, uint32_t leafSize = 4)
	{
		m_objectAabbs = &objectAabbs;
		if (m_objectAabbs->isEmpty())
			return;
		m_objectIds.resize(objectAabbs.size());
		for (uint32_t i = 0; i < m_objectIds.size(); i++)
			m_objectIds[i] = i;
		BuildEntry todo[128];
		uint32_t stackptr = 0;
		const uint32_t kRoot = 0xfffffffc;
		const uint32_t kUntouched = 0xffffffff;
		const uint32_t kTouchedTwice = 0xfffffffd;
		// Push the root
		todo[stackptr].start = 0;
		todo[stackptr].end = objectAabbs.size();
		todo[stackptr].parent = kRoot;
		stackptr++;
		Node node;
		m_nodes.reserve(objectAabbs.size() * 2);
		uint32_t nNodes = 0;
		while(stackptr > 0) {
			// Pop the next item off of the stack
			const BuildEntry &bnode = todo[--stackptr];
			const uint32_t start = bnode.start;
			const uint32_t end = bnode.end;
			const uint32_t nPrims = end - start;
			nNodes++;
			node.start = start;
			node.nPrims = nPrims;
			node.rightOffset = kUntouched;
			// Calculate the bounding box for this node
			AABB bb(objectAabbs[m_objectIds[start]]);
			AABB bc(objectAabbs[m_objectIds[start]].centroid());
			for(uint32_t p = start + 1; p < end; ++p) {
				bb.expandToInclude(objectAabbs[m_objectIds[p]]);
				bc.expandToInclude(objectAabbs[m_objectIds[p]].centroid());
			}
			node.aabb = bb;
			// If the number of primitives at this point is less than the leaf
			// size, then this will become a leaf. (Signified by rightOffset == 0)
			if (nPrims <= leafSize)
				node.rightOffset = 0;
			m_nodes.push_back(node);
			// Child touches parent...
			// Special case: Don't do this for the root.
			if (bnode.parent != kRoot) {
				m_nodes[bnode.parent].rightOffset--;
				// When this is the second touch, this is the right child.
				// The right child sets up the offset for the flat tree.
				if (m_nodes[bnode.parent].rightOffset == kTouchedTwice )
					m_nodes[bnode.parent].rightOffset = nNodes - 1 - bnode.parent;
			}
			// If this is a leaf, no need to subdivide.
			if (node.rightOffset == 0)
				continue;
			// Set the split dimensions
			const uint32_t split_dim = bc.maxDimension();
			// Split on the center of the longest axis
			const float split_coord = 0.5f * ((&bc.min.x)[split_dim] + (&bc.max.x)[split_dim]);
			// Partition the list of objects on this split
			uint32_t mid = start;
			for (uint32_t i = start; i < end; ++i) {
				const Vector3 centroid(objectAabbs[m_objectIds[i]].centroid());
				if ((&centroid.x)[split_dim] < split_coord) {
					swap(m_objectIds[i], m_objectIds[mid]);
					++mid;
				}
			}
			// If we get a bad split, just choose the center...
			if (mid == start || mid == end)
				mid = start + (end - start) / 2;
			// Push right child
			todo[stackptr].start = mid;
			todo[stackptr].end = end;
			todo[stackptr].parent = nNodes - 1;
			stackptr++;
			// Push left child
			todo[stackptr].start = start;
			todo[stackptr].end = mid;
			todo[stackptr].parent = nNodes - 1;
			stackptr++;
		}
	}

	void query(const AABB &queryAabb, Array<uint32_t> &result) const
	{
		result.clear();
		// Working set
		uint32_t todo[64];
		int32_t stackptr = 0;
		// "Push" on the root node to the working set
		todo[stackptr] = 0;
		while(stackptr >= 0) {
			// Pop off the next node to work on.
			const int ni = todo[stackptr--];
			const Node &node = m_nodes[ni];
			// Is leaf -> Intersect
			if (node.rightOffset == 0) {
				for(uint32_t o = 0; o < node.nPrims; ++o) {
					const uint32_t obj = node.start + o;
					if (queryAabb.intersect((*m_objectAabbs)[m_objectIds[obj]]))
						result.push_back(m_objectIds[obj]);
				}
			} else { // Not a leaf
				const uint32_t left = ni + 1;
				const uint32_t right = ni + node.rightOffset;
				if (queryAabb.intersect(m_nodes[left].aabb))
					todo[++stackptr] = left;
				if (queryAabb.intersect(m_nodes[right].aabb))
					todo[++stackptr] = right;
			}
		}
	}

private:
	struct BuildEntry
	{
		uint32_t parent; // If non-zero then this is the index of the parent. (used in offsets)
		uint32_t start, end; // The range of objects in the object list covered by this node.
	};

	struct Node
	{
		AABB aabb;
		uint32_t start, nPrims, rightOffset;
	};

	const Array<AABB> *m_objectAabbs;
	Array<uint32_t> m_objectIds;
	Array<Node> m_nodes;
};

struct Fit
{
	static bool computeBasis(const Vector3 *points, uint32_t pointsCount, Basis *basis)
	{
		if (computeLeastSquaresNormal(points, pointsCount, &basis->normal)) {
			basis->tangent = Basis::computeTangent(basis->normal);
			basis->bitangent = Basis::computeBitangent(basis->normal, basis->tangent);
			return true;
		}
		return computeEigen(points, pointsCount, basis);
	}

private:
	// Fit a plane to a collection of points.
	// Fast, and accurate to within a few degrees.
	// Returns None if the points do not span a plane.
	// https://www.ilikebigbits.com/2015_03_04_plane_from_points.html
	static bool computeLeastSquaresNormal(const Vector3 *points, uint32_t pointsCount, Vector3 *normal)
	{
		XA_DEBUG_ASSERT(pointsCount >= 3);
		if (pointsCount == 3) {
			*normal = normalize(cross(points[2] - points[0], points[1] - points[0]), kEpsilon);
			return true;
		}
		const float invN = 1.0f / float(pointsCount);
		Vector3 centroid(0.0f);
		for (uint32_t i = 0; i < pointsCount; i++)
			centroid += points[i];
		centroid *= invN;
		// Calculate full 3x3 covariance matrix, excluding symmetries:
		float xx = 0.0f, xy = 0.0f, xz = 0.0f, yy = 0.0f, yz = 0.0f, zz = 0.0f;
		for (uint32_t i = 0; i < pointsCount; i++) {
			Vector3 r = points[i] - centroid;
			xx += r.x * r.x;
			xy += r.x * r.y;
			xz += r.x * r.z;
			yy += r.y * r.y;
			yz += r.y * r.z;
			zz += r.z * r.z;
		}
#if 0
		xx *= invN;
		xy *= invN;
		xz *= invN;
		yy *= invN;
		yz *= invN;
		zz *= invN;
		Vector3 weighted_dir(0.0f);
		{
			float det_x = yy * zz - yz * yz;
			const Vector3 axis_dir(det_x, xz * yz - xy * zz, xy * yz - xz * yy);
			float weight = det_x * det_x;
			if (dot(weighted_dir, axis_dir) < 0.0f)
				weight = -weight;
			weighted_dir += axis_dir * weight;
		}
		{
			float det_y = xx * zz - xz * xz;
			const Vector3 axis_dir(xz * yz - xy * zz, det_y, xy * xz - yz * xx);
			float weight = det_y * det_y;
			if (dot(weighted_dir, axis_dir) < 0.0f)
				weight = -weight;
			weighted_dir += axis_dir * weight;
		}
		{
			float det_z = xx * yy - xy * xy;
			const Vector3 axis_dir(xy * yz - xz * yy, xy * xz - yz * xx, det_z);
			float weight = det_z * det_z;
			if (dot(weighted_dir, axis_dir) < 0.0f)
				weight = -weight;
			weighted_dir += axis_dir * weight;
		}
		*normal = normalize(weighted_dir, kEpsilon);
#else
		const float det_x = yy * zz - yz * yz;
		const float det_y = xx * zz - xz * xz;
		const float det_z = xx * yy - xy * xy;
		const float det_max = max(det_x, max(det_y, det_z));
		if (det_max <= 0.0f)
			return false; // The points don't span a plane
		// Pick path with best conditioning:
		Vector3 dir(0.0f);
		if (det_max == det_x)
			dir = Vector3(det_x,xz * yz - xy * zz,xy * yz - xz * yy);
		else if (det_max == det_y)
			dir = Vector3(xz * yz - xy * zz, det_y, xy * xz - yz * xx);
		else if (det_max == det_z)
			dir = Vector3(xy * yz - xz * yy, xy * xz - yz * xx, det_z);
		const float len = length(dir);
		if (isZero(len, kEpsilon))
			return false;
		*normal = dir * (1.0f / len);
#endif
		return isNormalized(*normal);
	}

	static bool computeEigen(const Vector3 *points, uint32_t pointsCount, Basis *basis)
	{
		float matrix[6];
		computeCovariance(pointsCount, points, matrix);
		if (matrix[0] == 0 && matrix[3] == 0 && matrix[5] == 0)
			return false;
		float eigenValues[3];
		Vector3 eigenVectors[3];
		if (!eigenSolveSymmetric3(matrix, eigenValues, eigenVectors))
			return false;
		basis->normal = normalize(eigenVectors[2], kEpsilon);
		basis->tangent = normalize(eigenVectors[0], kEpsilon);
		basis->bitangent = normalize(eigenVectors[1], kEpsilon);
		return true;
	}

	static Vector3 computeCentroid(int n, const Vector3 * points)
	{
		Vector3 centroid(0.0f);
		for (int i = 0; i < n; i++) {
			centroid += points[i];
		}
		centroid /= float(n);
		return centroid;
	}

	static Vector3 computeCovariance(int n, const Vector3 * points, float * covariance)
	{
		// compute the centroid
		Vector3 centroid = computeCentroid(n, points);
		// compute covariance matrix
		for (int i = 0; i < 6; i++) {
			covariance[i] = 0.0f;
		}
		for (int i = 0; i < n; i++) {
			Vector3 v = points[i] - centroid;
			covariance[0] += v.x * v.x;
			covariance[1] += v.x * v.y;
			covariance[2] += v.x * v.z;
			covariance[3] += v.y * v.y;
			covariance[4] += v.y * v.z;
			covariance[5] += v.z * v.z;
		}
		return centroid;
	}

	// Tridiagonal solver from Charles Bloom.
	// Householder transforms followed by QL decomposition.
	// Seems to be based on the code from Numerical Recipes in C.
	static bool eigenSolveSymmetric3(const float matrix[6], float eigenValues[3], Vector3 eigenVectors[3])
	{
		XA_DEBUG_ASSERT(matrix != nullptr && eigenValues != nullptr && eigenVectors != nullptr);
		float subd[3];
		float diag[3];
		float work[3][3];
		work[0][0] = matrix[0];
		work[0][1] = work[1][0] = matrix[1];
		work[0][2] = work[2][0] = matrix[2];
		work[1][1] = matrix[3];
		work[1][2] = work[2][1] = matrix[4];
		work[2][2] = matrix[5];
		EigenSolver3_Tridiagonal(work, diag, subd);
		if (!EigenSolver3_QLAlgorithm(work, diag, subd)) {
			for (int i = 0; i < 3; i++) {
				eigenValues[i] = 0;
				eigenVectors[i] = Vector3(0);
			}
			return false;
		}
		for (int i = 0; i < 3; i++) {
			eigenValues[i] = (float)diag[i];
		}
		// eigenvectors are the columns; make them the rows :
		for (int i = 0; i < 3; i++) {
			for (int j = 0; j < 3; j++) {
				(&eigenVectors[j].x)[i] = (float) work[i][j];
			}
		}
		// shuffle to sort by singular value :
		if (eigenValues[2] > eigenValues[0] && eigenValues[2] > eigenValues[1]) {
			swap(eigenValues[0], eigenValues[2]);
			swap(eigenVectors[0], eigenVectors[2]);
		}
		if (eigenValues[1] > eigenValues[0]) {
			swap(eigenValues[0], eigenValues[1]);
			swap(eigenVectors[0], eigenVectors[1]);
		}
		if (eigenValues[2] > eigenValues[1]) {
			swap(eigenValues[1], eigenValues[2]);
			swap(eigenVectors[1], eigenVectors[2]);
		}
		XA_DEBUG_ASSERT(eigenValues[0] >= eigenValues[1] && eigenValues[0] >= eigenValues[2]);
		XA_DEBUG_ASSERT(eigenValues[1] >= eigenValues[2]);
		return true;
	}

private:
	static void EigenSolver3_Tridiagonal(float mat[3][3], float *diag, float *subd)
	{
		// Householder reduction T = Q^t M Q
		//   Input:
		//     mat, symmetric 3x3 matrix M
		//   Output:
		//     mat, orthogonal matrix Q
		//     diag, diagonal entries of T
		//     subd, subdiagonal entries of T (T is symmetric)
		const float epsilon = 1e-08f;
		float a = mat[0][0];
		float b = mat[0][1];
		float c = mat[0][2];
		float d = mat[1][1];
		float e = mat[1][2];
		float f = mat[2][2];
		diag[0] = a;
		subd[2] = 0.f;
		if (fabsf(c) >= epsilon) {
			const float ell = sqrtf(b * b + c * c);
			b /= ell;
			c /= ell;
			const float q = 2 * b * e + c * (f - d);
			diag[1] = d + c * q;
			diag[2] = f - c * q;
			subd[0] = ell;
			subd[1] = e - b * q;
			mat[0][0] = 1;
			mat[0][1] = 0;
			mat[0][2] = 0;
			mat[1][0] = 0;
			mat[1][1] = b;
			mat[1][2] = c;
			mat[2][0] = 0;
			mat[2][1] = c;
			mat[2][2] = -b;
		} else {
			diag[1] = d;
			diag[2] = f;
			subd[0] = b;
			subd[1] = e;
			mat[0][0] = 1;
			mat[0][1] = 0;
			mat[0][2] = 0;
			mat[1][0] = 0;
			mat[1][1] = 1;
			mat[1][2] = 0;
			mat[2][0] = 0;
			mat[2][1] = 0;
			mat[2][2] = 1;
		}
	}

	static bool EigenSolver3_QLAlgorithm(float mat[3][3], float *diag, float *subd)
	{
		// QL iteration with implicit shifting to reduce matrix from tridiagonal
		// to diagonal
		const int maxiter = 32;
		for (int ell = 0; ell < 3; ell++) {
			int iter;
			for (iter = 0; iter < maxiter; iter++) {
				int m;
				for (m = ell; m <= 1; m++) {
					float dd = fabsf(diag[m]) + fabsf(diag[m + 1]);
					if ( fabsf(subd[m]) + dd == dd )
						break;
				}
				if ( m == ell )
					break;
				float g = (diag[ell + 1] - diag[ell]) / (2 * subd[ell]);
				float r = sqrtf(g * g + 1);
				if ( g < 0 )
					g = diag[m] - diag[ell] + subd[ell] / (g - r);
				else
					g = diag[m] - diag[ell] + subd[ell] / (g + r);
				float s = 1, c = 1, p = 0;
				for (int i = m - 1; i >= ell; i--) {
					float f = s * subd[i], b = c * subd[i];
					if ( fabsf(f) >= fabsf(g) ) {
						c = g / f;
						r = sqrtf(c * c + 1);
						subd[i + 1] = f * r;
						c *= (s = 1 / r);
					} else {
						s = f / g;
						r = sqrtf(s * s + 1);
						subd[i + 1] = g * r;
						s *= (c = 1 / r);
					}
					g = diag[i + 1] - p;
					r = (diag[i] - g) * s + 2 * b * c;
					p = s * r;
					diag[i + 1] = g + p;
					g = c * r - b;
					for (int k = 0; k < 3; k++) {
						f = mat[k][i + 1];
						mat[k][i + 1] = s * mat[k][i] + c * f;
						mat[k][i] = c * mat[k][i] - s * f;
					}
				}
				diag[ell] -= p;
				subd[ell] = g;
				subd[m] = 0;
			}
			if ( iter == maxiter )
				// should not get here under normal circumstances
				return false;
		}
		return true;
	}
};

/// Fixed size vector class.
class FullVector
{
public:
	FullVector(uint32_t dim) { m_array.resize(dim); }
	FullVector(const FullVector &v) { v.m_array.copyTo(m_array); }
	FullVector &operator=(const FullVector &v) = delete;
	XA_INLINE uint32_t dimension() const { return m_array.size(); }
	XA_INLINE const float &operator[](uint32_t index) const { return m_array[index]; }
	XA_INLINE float &operator[](uint32_t index) { return m_array[index]; }

	void fill(float f)
	{
		const uint32_t dim = dimension();
		for (uint32_t i = 0; i < dim; i++)
			m_array[i] = f;
	}

private:
	Array<float> m_array;
};

template<typename Key, typename H = Hash<Key>, typename E = Equal<Key> >
class HashMap
{
public:
	HashMap(int memTag, uint32_t size) : m_memTag(memTag), m_size(size), m_numSlots(0), m_slots(nullptr), m_keys(memTag), m_next(memTag)
	{
	}

	~HashMap()
	{
		if (m_slots)
			XA_FREE(m_slots);
	}

	void add(const Key &key)
	{
		if (!m_slots)
			alloc();
		const uint32_t hash = computeHash(key);
		m_keys.push_back(key);
		m_next.push_back(m_slots[hash]);
		m_slots[hash] = m_next.size() - 1;
	}

	uint32_t get(const Key &key) const
	{
		if (!m_slots)
			return UINT32_MAX;
		const uint32_t hash = computeHash(key);
		uint32_t i = m_slots[hash];
		E equal;
		while (i != UINT32_MAX) {
			if (equal(m_keys[i], key))
				return i;
			i = m_next[i];
		}
		return UINT32_MAX;
	}

	uint32_t getNext(uint32_t current) const
	{
		uint32_t i = m_next[current];
		E equal;
		while (i != UINT32_MAX) {
			if (equal(m_keys[i], m_keys[current]))
				return i;
			i = m_next[i];
		}
		return UINT32_MAX;
	}

private:
	void alloc()
	{
		XA_DEBUG_ASSERT(m_size > 0);
		m_numSlots = (uint32_t)(m_size * 1.3);
		m_slots = XA_ALLOC_ARRAY(m_memTag, uint32_t, m_numSlots);
		for (uint32_t i = 0; i < m_numSlots; i++)
			m_slots[i] = UINT32_MAX;
		m_keys.reserve(m_size);
		m_next.reserve(m_size);
	}

	uint32_t computeHash(const Key &key) const
	{
		H hash;
		return hash(key) % m_numSlots;
	}

	int m_memTag;
	uint32_t m_size;
	uint32_t m_numSlots;
	uint32_t *m_slots;
	Array<Key> m_keys;
	Array<uint32_t> m_next;
};

template<typename T>
static void insertionSort(T *data, uint32_t length)
{
	for (int32_t i = 1; i < (int32_t)length; i++) {
		T x = data[i];
		int32_t j = i - 1;
		while (j >= 0 && x < data[j]) {
			data[j + 1] = data[j];
			j--;
		}
		data[j + 1] = x;
	}
}

class KISSRng
{
public:
	uint32_t getRange(uint32_t range)
	{
		if (range == 0)
			return 0;
		x = 69069 * x + 12345;
		y ^= (y << 13);
		y ^= (y >> 17);
		y ^= (y << 5);
		uint64_t t = 698769069ULL * z + c;
		c = (t >> 32);
		return (x + y + (z = (uint32_t)t)) % range;
	}

private:
	uint32_t x = 123456789, y = 362436000, z = 521288629, c = 7654321;
};

// Based on Pierre Terdiman's and Michael Herf's source code.
// http://www.codercorner.com/RadixSortRevisited.htm
// http://www.stereopsis.com/radix.html
class RadixSort
{
public:
	RadixSort() : m_size(0), m_ranks(nullptr), m_ranks2(nullptr), m_validRanks(false) {}

	~RadixSort()
	{
		// Release everything
		XA_FREE(m_ranks2);
		XA_FREE(m_ranks);
	}

	RadixSort &sort(const float *input, uint32_t count)
	{
		if (input == nullptr || count == 0) return *this;
		// Resize lists if needed
		if (count != m_size) {
			if (count > m_size) {
				m_ranks2 = XA_REALLOC(MemTag::Default, m_ranks2, uint32_t, count);
				m_ranks = XA_REALLOC(MemTag::Default, m_ranks, uint32_t, count);
			}
			m_size = count;
			m_validRanks = false;
		}
		if (count < 32) {
			insertionSort(input, count);
		} else {
			// @@ Avoid touching the input multiple times.
			for (uint32_t i = 0; i < count; i++) {
				FloatFlip((uint32_t &)input[i]);
			}
			radixSort<uint32_t>((const uint32_t *)input, count);
			for (uint32_t i = 0; i < count; i++) {
				IFloatFlip((uint32_t &)input[i]);
			}
		}
		return *this;
	}

	RadixSort &sort(const Array<float> &input)
	{
		return sort(input.data(), input.size());
	}

	// Access to results. m_ranks is a list of indices in sorted order, i.e. in the order you may further process your data
	const uint32_t *ranks() const
	{
		XA_DEBUG_ASSERT(m_validRanks);
		return m_ranks;
	}

	uint32_t *ranks()
	{
		XA_DEBUG_ASSERT(m_validRanks);
		return m_ranks;
	}

private:
	uint32_t m_size;
	uint32_t *m_ranks;
	uint32_t *m_ranks2;
	bool m_validRanks;

	void FloatFlip(uint32_t &f)
	{
		int32_t mask = (int32_t(f) >> 31) | 0x80000000; // Warren Hunt, Manchor Ko.
		f ^= mask;
	}

	void IFloatFlip(uint32_t &f)
	{
		uint32_t mask = ((f >> 31) - 1) | 0x80000000; // Michael Herf.
		f ^= mask;
	}

	template<typename T>
	void createHistograms(const T *buffer, uint32_t count, uint32_t *histogram)
	{
		const uint32_t bucketCount = sizeof(T); // (8 * sizeof(T)) / log2(radix)
		// Init bucket pointers.
		uint32_t *h[bucketCount];
		for (uint32_t i = 0; i < bucketCount; i++) {
			h[i] = histogram + 256 * i;
		}
		// Clear histograms.
		memset(histogram, 0, 256 * bucketCount * sizeof(uint32_t ));
		// @@ Add support for signed integers.
		// Build histograms.
		const uint8_t *p = (const uint8_t *)buffer;  // @@ Does this break aliasing rules?
		const uint8_t *pe = p + count * sizeof(T);
		while (p != pe) {
			h[0][*p++]++, h[1][*p++]++, h[2][*p++]++, h[3][*p++]++;
#ifdef _MSC_VER
#pragma warning(push)
#pragma warning(disable : 4127)
#endif
			if (bucketCount == 8) h[4][*p++]++, h[5][*p++]++, h[6][*p++]++, h[7][*p++]++;
#ifdef _MSC_VER
#pragma warning(pop)
#endif
		}
	}

	template <typename T> void insertionSort(const T *input, uint32_t count)
	{
		if (!m_validRanks) {
			m_ranks[0] = 0;
			for (uint32_t i = 1; i != count; ++i) {
				int rank = m_ranks[i] = i;
				uint32_t j = i;
				while (j != 0 && input[rank] < input[m_ranks[j - 1]]) {
					m_ranks[j] = m_ranks[j - 1];
					--j;
				}
				if (i != j) {
					m_ranks[j] = rank;
				}
			}
			m_validRanks = true;
		} else {
			for (uint32_t i = 1; i != count; ++i) {
				int rank = m_ranks[i];
				uint32_t j = i;
				while (j != 0 && input[rank] < input[m_ranks[j - 1]]) {
					m_ranks[j] = m_ranks[j - 1];
					--j;
				}
				if (i != j) {
					m_ranks[j] = rank;
				}
			}
		}
	}

	template <typename T> void radixSort(const T *input, uint32_t count)
	{
		const uint32_t P = sizeof(T); // pass count
		// Allocate histograms & offsets on the stack
		uint32_t histogram[256 * P];
		uint32_t *link[256];
		createHistograms(input, count, histogram);
		// Radix sort, j is the pass number (0=LSB, P=MSB)
		for (uint32_t j = 0; j < P; j++) {
			// Pointer to this bucket.
			const uint32_t *h = &histogram[j * 256];
			const uint8_t *inputBytes = (const uint8_t *)input; // @@ Is this aliasing legal?
			inputBytes += j;
			if (h[inputBytes[0]] == count) {
				// Skip this pass, all values are the same.
				continue;
			}
			// Create offsets
			link[0] = m_ranks2;
			for (uint32_t i = 1; i < 256; i++) link[i] = link[i - 1] + h[i - 1];
			// Perform Radix Sort
			if (!m_validRanks) {
				for (uint32_t i = 0; i < count; i++) {
					*link[inputBytes[i * P]]++ = i;
				}
				m_validRanks = true;
			} else {
				for (uint32_t i = 0; i < count; i++) {
					const uint32_t idx = m_ranks[i];
					*link[inputBytes[idx * P]]++ = idx;
				}
			}
			// Swap pointers for next pass. Valid indices - the most recent ones - are in m_ranks after the swap.
			swap(m_ranks, m_ranks2);
		}
		// All values were equal, generate linear ranks.
		if (!m_validRanks) {
			for (uint32_t i = 0; i < count; i++) {
				m_ranks[i] = i;
			}
			m_validRanks = true;
		}
	}
};

// Wrapping this in a class allows temporary arrays to be re-used.
class BoundingBox2D
{
public:
	Vector2 majorAxis, minorAxis, minCorner, maxCorner;

	void clear()
	{
		m_boundaryVertices.clear();
	}

	void appendBoundaryVertex(Vector2 v)
	{
		m_boundaryVertices.push_back(v);
	}

	// This should compute convex hull and use rotating calipers to find the best box. Currently it uses a brute force method.
	// If vertices is null or vertexCount is 0, the boundary vertices are used.
	void compute(const Vector2 *vertices = nullptr, uint32_t vertexCount = 0)
	{
		if (!vertices || vertexCount == 0) {
			vertices = m_boundaryVertices.data();
			vertexCount = m_boundaryVertices.size();
		}
		convexHull(m_boundaryVertices.data(), m_boundaryVertices.size(), m_hull, 0.00001f);
		// @@ Ideally I should use rotating calipers to find the best box. Using brute force for now.
		float best_area = FLT_MAX;
		Vector2 best_min(0);
		Vector2 best_max(0);
		Vector2 best_axis(0);
		const uint32_t hullCount = m_hull.size();
		for (uint32_t i = 0, j = hullCount - 1; i < hullCount; j = i, i++) {
			if (equal(m_hull[i], m_hull[j], kEpsilon))
				continue;
			Vector2 axis = normalize(m_hull[i] - m_hull[j], 0.0f);
			XA_DEBUG_ASSERT(isFinite(axis));
			// Compute bounding box.
			Vector2 box_min(FLT_MAX, FLT_MAX);
			Vector2 box_max(-FLT_MAX, -FLT_MAX);
			// Consider all points, not only boundary points, in case the input chart is malformed.
			for (uint32_t v = 0; v < vertexCount; v++) {
				const Vector2 &point = vertices[v];
				const float x = dot(axis, point);
				const float y = dot(Vector2(-axis.y, axis.x), point);
				box_min.x = min(box_min.x, x);
				box_max.x = max(box_max.x, x);
				box_min.y = min(box_min.y, y);
				box_max.y = max(box_max.y, y);
			}
			// Compute box area.
			const float area = (box_max.x - box_min.x) * (box_max.y - box_min.y);
			if (area < best_area) {
				best_area = area;
				best_min = box_min;
				best_max = box_max;
				best_axis = axis;
			}
		}
		majorAxis = best_axis;
		minorAxis = Vector2(-best_axis.y, best_axis.x);
		minCorner = best_min;
		maxCorner = best_max;
		XA_ASSERT(isFinite(majorAxis) && isFinite(minorAxis) && isFinite(minCorner));
	}

private:
	// Compute the convex hull using Graham Scan.
	void convexHull(const Vector2 *input, uint32_t inputCount, Array<Vector2> &output, float epsilon)
	{
		m_coords.resize(inputCount);
		for (uint32_t i = 0; i < inputCount; i++)
			m_coords[i] = input[i].x;
		RadixSort radix;
		radix.sort(m_coords);
		const uint32_t *ranks = radix.ranks();
		m_top.clear();
		m_bottom.clear();
		m_top.reserve(inputCount);
		m_bottom.reserve(inputCount);
		Vector2 P = input[ranks[0]];
		Vector2 Q = input[ranks[inputCount - 1]];
		float topy = max(P.y, Q.y);
		float boty = min(P.y, Q.y);
		for (uint32_t i = 0; i < inputCount; i++) {
			Vector2 p = input[ranks[i]];
			if (p.y >= boty)
				m_top.push_back(p);
		}
		for (uint32_t i = 0; i < inputCount; i++) {
			Vector2 p = input[ranks[inputCount - 1 - i]];
			if (p.y <= topy)
				m_bottom.push_back(p);
		}
		// Filter top list.
		output.clear();
		output.push_back(m_top[0]);
		output.push_back(m_top[1]);
		for (uint32_t i = 2; i < m_top.size(); ) {
			Vector2 a = output[output.size() - 2];
			Vector2 b = output[output.size() - 1];
			Vector2 c = m_top[i];
			float area = triangleArea(a, b, c);
			if (area >= -epsilon)
				output.pop_back();
			if (area < -epsilon || output.size() == 1) {
				output.push_back(c);
				i++;
			}
		}
		uint32_t top_count = output.size();
		output.push_back(m_bottom[1]);
		// Filter bottom list.
		for (uint32_t i = 2; i < m_bottom.size(); ) {
			Vector2 a = output[output.size() - 2];
			Vector2 b = output[output.size() - 1];
			Vector2 c = m_bottom[i];
			float area = triangleArea(a, b, c);
			if (area >= -epsilon)
				output.pop_back();
			if (area < -epsilon || output.size() == top_count) {
				output.push_back(c);
				i++;
			}
		}
		// Remove duplicate element.
		XA_DEBUG_ASSERT(output.size() > 0);
		output.pop_back();
	}

	Array<Vector2> m_boundaryVertices;
	Array<float> m_coords;
	Array<Vector2> m_top, m_bottom, m_hull;
};

static uint32_t meshEdgeFace(uint32_t edge) { return edge / 3; }
static uint32_t meshEdgeIndex0(uint32_t edge) { return edge; }

static uint32_t meshEdgeIndex1(uint32_t edge)
{
	const uint32_t faceFirstEdge = edge / 3 * 3;
	return faceFirstEdge + (edge - faceFirstEdge + 1) % 3;
}

struct MeshFlags
{
	enum
	{
		HasFaceGroups = 1<<0,
		HasIgnoredFaces = 1<<1,
		HasNormals = 1<<2
	};
};

class Mesh;
static void meshGetBoundaryLoops(const Mesh &mesh, Array<uint32_t> &boundaryLoops);

class Mesh
{
public:
	Mesh(float epsilon, uint32_t approxVertexCount, uint32_t approxFaceCount, uint32_t flags = 0, uint32_t id = UINT32_MAX) : m_epsilon(epsilon), m_flags(flags), m_id(id), m_faceIgnore(MemTag::Mesh), m_ignoredFaceCount(0), m_indices(MemTag::MeshIndices), m_positions(MemTag::MeshPositions), m_normals(MemTag::MeshNormals), m_texcoords(MemTag::MeshTexcoords), m_faceGroups(MemTag::Mesh), m_faceGroupFirstFace(MemTag::Mesh), m_faceGroupNextFace(MemTag::Mesh), m_faceGroupFaceCounts(MemTag::Mesh), m_colocalVertexCount(0), m_nextColocalVertex(MemTag::MeshColocals), m_boundaryEdges(MemTag::MeshBoundaries), m_oppositeEdges(MemTag::MeshBoundaries), m_nextBoundaryEdges(MemTag::MeshBoundaries), m_edgeMap(MemTag::MeshEdgeMap, approxFaceCount * 3)
	{
		m_indices.reserve(approxFaceCount * 3);
		m_positions.reserve(approxVertexCount);
		m_texcoords.reserve(approxVertexCount);
		if (m_flags & MeshFlags::HasFaceGroups)
			m_faceGroups.reserve(approxFaceCount);
		if (m_flags & MeshFlags::HasIgnoredFaces)
			m_faceIgnore.reserve(approxFaceCount);
		if (m_flags & MeshFlags::HasNormals)
			m_normals.reserve(approxVertexCount);
	}

	static constexpr uint16_t kInvalidFaceGroup = UINT16_MAX;
	uint32_t flags() const { return m_flags; }
	uint32_t id() const { return m_id; }

	void addVertex(const Vector3 &pos, const Vector3 &normal = Vector3(0.0f), const Vector2 &texcoord = Vector2(0.0f))
	{
		XA_DEBUG_ASSERT(isFinite(pos));
		m_positions.push_back(pos);
		if (m_flags & MeshFlags::HasNormals)
			m_normals.push_back(normal);
		m_texcoords.push_back(texcoord);
	}

	struct AddFaceResult
	{
		enum Enum
		{
			OK,
			DuplicateEdge = 1
		};
	};

	AddFaceResult::Enum addFace(uint32_t v0, uint32_t v1, uint32_t v2, bool ignore = false, bool hashEdge = true)
	{
		uint32_t indexArray[3];
		indexArray[0] = v0;
		indexArray[1] = v1;
		indexArray[2] = v2;
		return addFace(indexArray, ignore, hashEdge);
	}

	AddFaceResult::Enum addFace(const uint32_t *indices, bool ignore = false, bool hashEdge = true)
	{
		AddFaceResult::Enum result = AddFaceResult::OK;
		if (m_flags & MeshFlags::HasFaceGroups)
			m_faceGroups.push_back(kInvalidFaceGroup);
		if (m_flags & MeshFlags::HasIgnoredFaces) {
			m_faceIgnore.push_back(ignore);
			if (ignore)
				m_ignoredFaceCount++;
		}
		const uint32_t firstIndex = m_indices.size();
		for (uint32_t i = 0; i < 3; i++)
			m_indices.push_back(indices[i]);
		if (hashEdge) {
			for (uint32_t i = 0; i < 3; i++) {
				const uint32_t vertex0 = m_indices[firstIndex + i];
				const uint32_t vertex1 = m_indices[firstIndex + (i + 1) % 3];
				const EdgeKey key(vertex0, vertex1);
				if (m_edgeMap.get(key) != UINT32_MAX)
					result = AddFaceResult::DuplicateEdge;
				m_edgeMap.add(key);
			}
		}
		return result;
	}

	void createColocals()
	{
		const uint32_t vertexCount = m_positions.size();
		Array<AABB> aabbs;
		aabbs.resize(vertexCount);
		for (uint32_t i = 0; i < m_positions.size(); i++)
			aabbs[i] = AABB(m_positions[i], m_epsilon);
		BVH bvh(aabbs);
		Array<uint32_t> colocals;
		Array<uint32_t> potential;
		m_colocalVertexCount = 0;
		m_nextColocalVertex.resize(vertexCount);
		for (uint32_t i = 0; i < vertexCount; i++)
			m_nextColocalVertex[i] = UINT32_MAX;
		for (uint32_t i = 0; i < vertexCount; i++) {
			if (m_nextColocalVertex[i] != UINT32_MAX)
				continue; // Already linked.
			// Find other vertices colocal to this one.
			colocals.clear();
			colocals.push_back(i); // Always add this vertex.
			bvh.query(AABB(m_positions[i], m_epsilon), potential);
			for (uint32_t j = 0; j < potential.size(); j++) {
				const uint32_t otherVertex = potential[j];
				if (otherVertex != i && equal(m_positions[i], m_positions[otherVertex], m_epsilon) && m_nextColocalVertex[otherVertex] == UINT32_MAX)
					colocals.push_back(otherVertex);
			}
			if (colocals.size() == 1) {
				// No colocals for this vertex.
				m_nextColocalVertex[i] = i;
				continue; 
			}
			m_colocalVertexCount += colocals.size();
			// Link in ascending order.
			insertionSort(colocals.data(), colocals.size());
			for (uint32_t j = 0; j < colocals.size(); j++)
				m_nextColocalVertex[colocals[j]] = colocals[(j + 1) % colocals.size()];
			XA_DEBUG_ASSERT(m_nextColocalVertex[i] != UINT32_MAX);
		}
	}

	// Check if the face duplicates any edges of any face already in the group.
	bool faceDuplicatesGroupEdge(uint16_t group, uint32_t face) const
	{
		for (FaceEdgeIterator edgeIt(this, face); !edgeIt.isDone(); edgeIt.advance()) {
			for (ColocalEdgeIterator colocalEdgeIt(this, edgeIt.vertex0(), edgeIt.vertex1()); !colocalEdgeIt.isDone(); colocalEdgeIt.advance()) {
				if (m_faceGroups[meshEdgeFace(colocalEdgeIt.edge())] == group)
					return true;
			}
		}
		return false;
	}

	void createFaceGroups()
	{
		uint32_t firstUnassignedFace = 0;
		uint16_t group = 0;
		Array<uint32_t> growFaces;
		const uint32_t n = faceCount();
		m_faceGroupNextFace.resize(n);
		for (;;) {
			// Find an unassigned face.
			uint32_t face = UINT32_MAX;
			for (uint32_t f = firstUnassignedFace; f < n; f++) {
				if (m_faceGroups[f] == kInvalidFaceGroup && !isFaceIgnored(f)) {
					face = f;
					firstUnassignedFace = f + 1;
					break;
				}
			}
			if (face == UINT32_MAX)
				break; // All faces assigned to a group (except ignored faces).
			m_faceGroups[face] = group;
			m_faceGroupNextFace[face] = UINT32_MAX;
			m_faceGroupFirstFace.push_back(face);
			growFaces.clear();
			growFaces.push_back(face);
			uint32_t prevFace = face, groupFaceCount = 1;
			// Find faces connected to the face and assign them to the same group as the face, unless they are already assigned to another group.
			for (;;) {
				if (growFaces.isEmpty())
					break;
				const uint32_t f = growFaces.back();
				growFaces.pop_back();
				for (FaceEdgeIterator edgeIt(this, f); !edgeIt.isDone(); edgeIt.advance()) {
					// Iterate opposite edges. There may be more than one - non-manifold geometry can have duplicate edges.
					// Prioritize the one with exact vertex match, not just colocal.
					// If *any* of the opposite edges are already assigned to this group, don't do anything.
					bool alreadyAssignedToThisGroup = false;
					uint32_t bestConnectedFace = UINT32_MAX;
					for (ColocalEdgeIterator oppositeEdgeIt(this, edgeIt.vertex1(), edgeIt.vertex0()); !oppositeEdgeIt.isDone(); oppositeEdgeIt.advance()) {
						const uint32_t oppositeEdge = oppositeEdgeIt.edge();
						const uint32_t oppositeFace = meshEdgeFace(oppositeEdge);
						if (isFaceIgnored(oppositeFace))
							continue; // Don't add ignored faces to group.
						if (m_faceGroups[oppositeFace] == group) {
							alreadyAssignedToThisGroup = true;
							break;
						}
						if (m_faceGroups[oppositeFace] != kInvalidFaceGroup)
							continue; // Connected face is already assigned to another group.
						if (faceDuplicatesGroupEdge(group, oppositeFace))
							continue; // Don't want duplicate edges in a group.
						const uint32_t oppositeVertex0 = m_indices[meshEdgeIndex0(oppositeEdge)];
						const uint32_t oppositeVertex1 = m_indices[meshEdgeIndex1(oppositeEdge)];
						if (bestConnectedFace == UINT32_MAX || (oppositeVertex0 == edgeIt.vertex1() && oppositeVertex1 == edgeIt.vertex0()))
							bestConnectedFace = oppositeFace;
					}
					if (!alreadyAssignedToThisGroup && bestConnectedFace != UINT32_MAX) {
						m_faceGroups[bestConnectedFace] = group;
						m_faceGroupNextFace[bestConnectedFace] = UINT32_MAX;
						if (prevFace != UINT32_MAX)
							m_faceGroupNextFace[prevFace] = bestConnectedFace;
						prevFace = bestConnectedFace;
						groupFaceCount++;
						growFaces.push_back(bestConnectedFace);
					}
				}
			}
			m_faceGroupFaceCounts.push_back(groupFaceCount);
			group++;
			XA_ASSERT(group < kInvalidFaceGroup);
		}
	}

	void createBoundaries()
	{
		const uint32_t edgeCount = m_indices.size();
		const uint32_t vertexCount = m_positions.size();
		m_oppositeEdges.resize(edgeCount);
		m_boundaryEdges.reserve(uint32_t(edgeCount * 0.1f));
		m_isBoundaryVertex.resize(vertexCount);
		m_isBoundaryVertex.zeroOutMemory();
		for (uint32_t i = 0; i < edgeCount; i++)
			m_oppositeEdges[i] = UINT32_MAX;
		const uint32_t faceCount = m_indices.size() / 3;
		for (uint32_t i = 0; i < faceCount; i++) {
			if (isFaceIgnored(i))
				continue;
			for (uint32_t j = 0; j < 3; j++) {
				const uint32_t edge = i * 3 + j;
				const uint32_t vertex0 = m_indices[edge];
				const uint32_t vertex1 = m_indices[i * 3 + (j + 1) % 3];
				// If there is an edge with opposite winding to this one, the edge isn't on a boundary.
				const uint32_t oppositeEdge = findEdge(vertex1, vertex0);
				if (oppositeEdge != UINT32_MAX) {
					m_oppositeEdges[edge] = oppositeEdge;
				} else {
					m_boundaryEdges.push_back(edge);
					m_isBoundaryVertex.set(vertex0);
					m_isBoundaryVertex.set(vertex1);
				}
			}
		}
	}

	void linkBoundaries()
	{
		const uint32_t edgeCount = m_indices.size();
		HashMap<uint32_t> vertexToEdgeMap(MemTag::Mesh, edgeCount); // Edge is index / 2
		for (uint32_t i = 0; i < edgeCount; i++) {
			vertexToEdgeMap.add(m_indices[meshEdgeIndex0(i)]);
			vertexToEdgeMap.add(m_indices[meshEdgeIndex1(i)]);
		}
		m_nextBoundaryEdges.resize(edgeCount);
		for (uint32_t i = 0; i < edgeCount; i++)
			m_nextBoundaryEdges[i] = UINT32_MAX;
		uint32_t numBoundaryLoops = 0, numUnclosedBoundaries = 0;
		BitArray linkedEdges(edgeCount);
		linkedEdges.zeroOutMemory();
		for (;;) {
			// Find the first boundary edge that hasn't been linked yet.
			uint32_t firstEdge = UINT32_MAX;
			for (uint32_t i = 0; i < edgeCount; i++) {
				if (m_oppositeEdges[i] == UINT32_MAX && !linkedEdges.get(i)) {
					firstEdge = i;
					break;
				}
			}
			if (firstEdge == UINT32_MAX)
				break;
			uint32_t currentEdge = firstEdge;
			for (;;) {
				// Find the next boundary edge. The first vertex will be the same as (or colocal to) the current edge second vertex.
				const uint32_t startVertex = m_indices[meshEdgeIndex1(currentEdge)];
				uint32_t bestNextEdge = UINT32_MAX;
				for (ColocalVertexIterator it(this, startVertex); !it.isDone(); it.advance()) {
					uint32_t mapIndex = vertexToEdgeMap.get(it.vertex());
					while (mapIndex != UINT32_MAX) {
						const uint32_t otherEdge = mapIndex / 2; // Two vertices added per edge.
						if (m_oppositeEdges[otherEdge] != UINT32_MAX)
							goto next; // Not a boundary edge.
						if (linkedEdges.get(otherEdge))
							goto next; // Already linked.
						if (m_indices[meshEdgeIndex0(otherEdge)] != it.vertex())
							goto next; // Edge contains the vertex, but it's the wrong one.
						// First edge (closing the boundary loop) has the highest priority.
						// Non-colocal vertex has the next highest.
						if (bestNextEdge != firstEdge && (bestNextEdge == UINT32_MAX || it.vertex() == startVertex))
							bestNextEdge = otherEdge;
					next:
						mapIndex = vertexToEdgeMap.getNext(mapIndex);
					}
				}
				if (bestNextEdge == UINT32_MAX) {
					numUnclosedBoundaries++;
					if (currentEdge == firstEdge)
						linkedEdges.set(firstEdge); // Only 1 edge in this boundary "loop".
					break; // Can't find a next edge.
				}
				m_nextBoundaryEdges[currentEdge] = bestNextEdge;
				linkedEdges.set(bestNextEdge);
				currentEdge = bestNextEdge;
				if (currentEdge == firstEdge) {
					numBoundaryLoops++;
					break; // Closed the boundary loop.
				}
			}
		}
#if XA_FIX_INTERNAL_BOUNDARY_LOOPS
		// Find internal boundary loops and separate them.
		// Detect by finding two edges in a boundary loop that have a colocal end vertex.
		// Fix by swapping their next boundary edge.
		// Need to start over after every fix since known boundary loops have changed.
		Array<uint32_t> boundaryLoops;
	fixInternalBoundary:
		meshGetBoundaryLoops(*this, boundaryLoops);
		for (uint32_t loop = 0; loop < boundaryLoops.size(); loop++) {
			linkedEdges.zeroOutMemory();
			for (Mesh::BoundaryLoopEdgeIterator it1(this, boundaryLoops[loop]); !it1.isDone(); it1.advance()) {
				const uint32_t e1 = it1.edge();
				if (linkedEdges.get(e1))
					continue;
				for (Mesh::BoundaryLoopEdgeIterator it2(this, boundaryLoops[loop]); !it2.isDone(); it2.advance()) {
					const uint32_t e2 = it2.edge();
					if (e1 == e2 || !isBoundaryEdge(e2) || linkedEdges.get(e2))
						continue;
					if (!areColocal(m_indices[meshEdgeIndex1(e1)], m_indices[meshEdgeIndex1(e2)]))
						continue;
					swap(m_nextBoundaryEdges[e1], m_nextBoundaryEdges[e2]);
					linkedEdges.set(e1);
					linkedEdges.set(e2);
					goto fixInternalBoundary; // start over
				}
			}
		}
#endif
	}

	/// Find edge, test all colocals.
	uint32_t findEdge(uint32_t vertex0, uint32_t vertex1) const
	{
		uint32_t result = UINT32_MAX;
		if (m_nextColocalVertex.isEmpty()) {
			EdgeKey key(vertex0, vertex1);
			uint32_t edge = m_edgeMap.get(key);
			while (edge != UINT32_MAX) {
				// Don't find edges of ignored faces.
				if (!isFaceIgnored(meshEdgeFace(edge))) {
					//XA_DEBUG_ASSERT(m_id != UINT32_MAX || (m_id == UINT32_MAX && result == UINT32_MAX)); // duplicate edge - ignore on initial meshes
					result = edge;
#if !XA_DEBUG
					return result;
#endif
				}
				edge = m_edgeMap.getNext(edge);
			}
		} else {
			for (ColocalVertexIterator it0(this, vertex0); !it0.isDone(); it0.advance()) {
				for (ColocalVertexIterator it1(this, vertex1); !it1.isDone(); it1.advance()) {
					EdgeKey key(it0.vertex(), it1.vertex());
					uint32_t edge = m_edgeMap.get(key);
					while (edge != UINT32_MAX) {
						// Don't find edges of ignored faces.
						if (!isFaceIgnored(meshEdgeFace(edge))) {
							XA_DEBUG_ASSERT(m_id != UINT32_MAX || (m_id == UINT32_MAX && result == UINT32_MAX)); // duplicate edge - ignore on initial meshes
							result = edge;
#if !XA_DEBUG
							return result;
#endif
						}
						edge = m_edgeMap.getNext(edge);
					}
				}
			}
		}
		return result;
	}

#if XA_DEBUG_EXPORT_OBJ
	void writeObjVertices(FILE *file) const
	{
		for (uint32_t i = 0; i < m_positions.size(); i++)
			fprintf(file, "v %g %g %g\n", m_positions[i].x, m_positions[i].y, m_positions[i].z);
		if (m_flags & MeshFlags::HasNormals) {
			for (uint32_t i = 0; i < m_normals.size(); i++)
				fprintf(file, "vn %g %g %g\n", m_normals[i].x, m_normals[i].y, m_normals[i].z);
		}
		for (uint32_t i = 0; i < m_texcoords.size(); i++)
			fprintf(file, "vt %g %g\n", m_texcoords[i].x, m_texcoords[i].y);
	}

	void writeObjFace(FILE *file, uint32_t face) const
	{
		fprintf(file, "f ");
		for (uint32_t j = 0; j < 3; j++) {
			const uint32_t index = m_indices[face * 3 + j] + 1; // 1-indexed
			fprintf(file, "%d/%d/%d%c", index, index, index, j == 2 ? '\n' : ' ');
		}
	}

	void writeObjBoundaryEges(FILE *file) const
	{
		if (m_oppositeEdges.isEmpty())
			return; // Boundaries haven't been created.
		fprintf(file, "o boundary_edges\n");
		for (uint32_t i = 0; i < edgeCount(); i++) {
			if (m_oppositeEdges[i] != UINT32_MAX)
				continue;
			fprintf(file, "l %d %d\n", m_indices[meshEdgeIndex0(i)] + 1, m_indices[meshEdgeIndex1(i)] + 1); // 1-indexed
		}
	}

	void writeObjLinkedBoundaries(FILE *file) const
	{
		if (m_oppositeEdges.isEmpty() || m_nextBoundaryEdges.isEmpty())
			return; // Boundaries haven't been created and/or linked.
		Array<uint32_t> boundaryLoops;
		meshGetBoundaryLoops(*this, boundaryLoops);
		for (uint32_t i = 0; i < boundaryLoops.size(); i++) {
			uint32_t edge = boundaryLoops[i];
			fprintf(file, "o boundary_%04d\n", i);
			fprintf(file, "l");
			for (;;) {
				const uint32_t vertex0 = m_indices[meshEdgeIndex0(edge)];
				const uint32_t vertex1 = m_indices[meshEdgeIndex1(edge)];
				fprintf(file, " %d", vertex0 + 1); // 1-indexed
				edge = m_nextBoundaryEdges[edge];
				if (edge == boundaryLoops[i] || edge == UINT32_MAX) {
					fprintf(file, " %d\n", vertex1 + 1); // 1-indexed
					break;
				}
			}
		}
	}

	void writeObjFile(const char *filename) const
	{
		FILE *file;
		XA_FOPEN(file, filename, "w");
		if (!file)
			return;
		writeObjVertices(file);
		fprintf(file, "s off\n");
		fprintf(file, "o object\n");
		for (uint32_t i = 0; i < faceCount(); i++)
			writeObjFace(file, i);
		writeObjBoundaryEges(file);
		writeObjLinkedBoundaries(file);
		fclose(file);
	}
#endif

	float computeSurfaceArea() const
	{
		float area = 0;
		for (uint32_t f = 0; f < faceCount(); f++)
			area += faceArea(f);
		XA_DEBUG_ASSERT(area >= 0);
		return area;
	}

	float computeParametricArea() const
	{
		float area = 0;
		for (uint32_t f = 0; f < faceCount(); f++)
			area += faceParametricArea(f);
		return fabsf(area); // May be negative, depends on texcoord winding.
	}

	float faceArea(uint32_t face) const
	{
		const Vector3 &p0 = m_positions[m_indices[face * 3 + 0]];
		const Vector3 &p1 = m_positions[m_indices[face * 3 + 1]];
		const Vector3 &p2 = m_positions[m_indices[face * 3 + 2]];
		return length(cross(p1 - p0, p2 - p0)) * 0.5f;
	}

	Vector3 faceCentroid(uint32_t face) const
	{
		Vector3 sum(0.0f);
		for (uint32_t i = 0; i < 3; i++)
			sum += m_positions[m_indices[face * 3 + i]];
		return sum / 3.0f;
	}

	Vector3 calculateFaceNormal(uint32_t face) const
	{
		return normalizeSafe(triangleNormalAreaScaled(face), Vector3(0, 0, 1), 0.0f);
	}

	float faceParametricArea(uint32_t face) const
	{
		const Vector2 &t0 = m_texcoords[m_indices[face * 3 + 0]];
		const Vector2 &t1 = m_texcoords[m_indices[face * 3 + 1]];
		const Vector2 &t2 = m_texcoords[m_indices[face * 3 + 2]];
		return triangleArea(t0, t1, t2) * 0.5f;
	}
	
	// Average of the edge midpoints weighted by the edge length.
	// I want a point inside the triangle, but closer to the cirumcenter.
	Vector3 triangleCenter(uint32_t face) const
	{
		const Vector3 &p0 = m_positions[m_indices[face * 3 + 0]];
		const Vector3 &p1 = m_positions[m_indices[face * 3 + 1]];
		const Vector3 &p2 = m_positions[m_indices[face * 3 + 2]];
		const float l0 = length(p1 - p0);
		const float l1 = length(p2 - p1);
		const float l2 = length(p0 - p2);
		const Vector3 m0 = (p0 + p1) * l0 / (l0 + l1 + l2);
		const Vector3 m1 = (p1 + p2) * l1 / (l0 + l1 + l2);
		const Vector3 m2 = (p2 + p0) * l2 / (l0 + l1 + l2);
		return m0 + m1 + m2;
	}

	// Unnormalized face normal assuming it's a triangle.
	Vector3 triangleNormal(uint32_t face) const
	{
		return normalizeSafe(triangleNormalAreaScaled(face), Vector3(0), 0.0f);
	}

	Vector3 triangleNormalAreaScaled(uint32_t face) const
	{
		const Vector3 &p0 = m_positions[m_indices[face * 3 + 0]];
		const Vector3 &p1 = m_positions[m_indices[face * 3 + 1]];
		const Vector3 &p2 = m_positions[m_indices[face * 3 + 2]];
		const Vector3 e0 = p2 - p0;
		const Vector3 e1 = p1 - p0;
		return cross(e0, e1);
	}

	// @@ This is not exactly accurate, we should compare the texture coordinates...
	bool isSeam(uint32_t edge) const
	{
		const uint32_t oppositeEdge = m_oppositeEdges[edge];
		if (oppositeEdge == UINT32_MAX)
			return false; // boundary edge
		const uint32_t e0 = meshEdgeIndex0(edge);
		const uint32_t e1 = meshEdgeIndex1(edge);
		const uint32_t oe0 = meshEdgeIndex0(oppositeEdge);
		const uint32_t oe1 = meshEdgeIndex1(oppositeEdge);
		return m_indices[e0] != m_indices[oe1] || m_indices[e1] != m_indices[oe0];
	}

	bool isTextureSeam(uint32_t edge) const
	{
		const uint32_t oppositeEdge = m_oppositeEdges[edge];
		if (oppositeEdge == UINT32_MAX)
			return false; // boundary edge
		const uint32_t e0 = meshEdgeIndex0(edge);
		const uint32_t e1 = meshEdgeIndex1(edge);
		const uint32_t oe0 = meshEdgeIndex0(oppositeEdge);
		const uint32_t oe1 = meshEdgeIndex1(oppositeEdge);
		return m_texcoords[m_indices[e0]] != m_texcoords[m_indices[oe1]] || m_texcoords[m_indices[e1]] != m_texcoords[m_indices[oe0]];
	}

	uint32_t firstColocal(uint32_t vertex) const
	{
		for (ColocalVertexIterator it(this, vertex); !it.isDone(); it.advance()) {
			if (it.vertex() < vertex)
				vertex = it.vertex();
		}
		return vertex;
	}

	bool areColocal(uint32_t vertex0, uint32_t vertex1) const
	{
		if (vertex0 == vertex1)
			return true;
		if (m_nextColocalVertex.isEmpty())
			return false;
		for (ColocalVertexIterator it(this, vertex0); !it.isDone(); it.advance()) {
			if (it.vertex() == vertex1)
				return true;
		}
		return false;
	}

	XA_INLINE float epsilon() const { return m_epsilon; }
	XA_INLINE uint32_t edgeCount() const { return m_indices.size(); }
	XA_INLINE uint32_t oppositeEdge(uint32_t edge) const { return m_oppositeEdges[edge]; }
	XA_INLINE bool isBoundaryEdge(uint32_t edge) const { return m_oppositeEdges[edge] == UINT32_MAX; }
	XA_INLINE const Array<uint32_t> &boundaryEdges() const { return m_boundaryEdges; }
	XA_INLINE bool isBoundaryVertex(uint32_t vertex) const { return m_isBoundaryVertex.get(vertex); }
	XA_INLINE uint32_t colocalVertexCount() const { return m_colocalVertexCount; }
	XA_INLINE uint32_t vertexCount() const { return m_positions.size(); }
	XA_INLINE uint32_t vertexAt(uint32_t i) const { return m_indices[i]; }
	XA_INLINE const Vector3 &position(uint32_t vertex) const { return m_positions[vertex]; }
	XA_INLINE const Vector3 &normal(uint32_t vertex) const { XA_DEBUG_ASSERT(m_flags & MeshFlags::HasNormals); return m_normals[vertex]; }
	XA_INLINE const Vector2 &texcoord(uint32_t vertex) const { return m_texcoords[vertex]; }
	XA_INLINE Vector2 &texcoord(uint32_t vertex) { return m_texcoords[vertex]; }
	XA_INLINE const Vector2 *texcoords() const { return m_texcoords.data(); }
	XA_INLINE Vector2 *texcoords() { return m_texcoords.data(); }
	XA_INLINE uint32_t ignoredFaceCount() const { return m_ignoredFaceCount; }
	XA_INLINE uint32_t faceCount() const { return m_indices.size() / 3; }
	XA_INLINE uint16_t faceGroupAt(uint32_t face) const { XA_DEBUG_ASSERT(m_flags & MeshFlags::HasFaceGroups); return m_faceGroups[face]; }
	XA_INLINE uint32_t faceGroupCount() const { XA_DEBUG_ASSERT(m_flags & MeshFlags::HasFaceGroups); return m_faceGroupFaceCounts.size(); }
	XA_INLINE uint32_t faceGroupNextFace(uint32_t face) const { XA_DEBUG_ASSERT(m_flags & MeshFlags::HasFaceGroups); return m_faceGroupNextFace[face]; }
	XA_INLINE uint32_t faceGroupFaceCount(uint32_t group) const { XA_DEBUG_ASSERT(m_flags & MeshFlags::HasFaceGroups); return m_faceGroupFaceCounts[group]; }
	XA_INLINE const uint32_t *indices() const { return m_indices.data(); }
	XA_INLINE uint32_t indexCount() const { return m_indices.size(); }

private:
	bool isFaceIgnored(uint32_t face) const { return (m_flags & MeshFlags::HasIgnoredFaces) && m_faceIgnore[face]; }

	float m_epsilon;
	uint32_t m_flags;
	uint32_t m_id;
	Array<bool> m_faceIgnore;
	uint32_t m_ignoredFaceCount;
	Array<uint32_t> m_indices;
	Array<Vector3> m_positions;
	Array<Vector3> m_normals;
	Array<Vector2> m_texcoords;

	// Populated by createFaceGroups
	Array<uint16_t> m_faceGroups;
	Array<uint32_t> m_faceGroupFirstFace;
	Array<uint32_t> m_faceGroupNextFace; // In: face. Out: the next face in the same group.
	Array<uint32_t> m_faceGroupFaceCounts; // In: face group. Out: number of faces in the group.

	// Populated by createColocals
	uint32_t m_colocalVertexCount;
	Array<uint32_t> m_nextColocalVertex; // In: vertex index. Out: the vertex index of the next colocal position.

	// Populated by createBoundaries
	BitArray m_isBoundaryVertex;
	Array<uint32_t> m_boundaryEdges;
	Array<uint32_t> m_oppositeEdges; // In: edge index. Out: the index of the opposite edge (i.e. wound the opposite direction). UINT32_MAX if the input edge is a boundary edge.

	// Populated by linkBoundaries
	Array<uint32_t> m_nextBoundaryEdges; // The index of the next boundary edge. UINT32_MAX if the edge is not a boundary edge.

	struct EdgeKey
	{
		EdgeKey() {}
		EdgeKey(const EdgeKey &k) : v0(k.v0), v1(k.v1) {}
		EdgeKey(uint32_t v0, uint32_t v1) : v0(v0), v1(v1) {}
		EdgeKey &operator=(const EdgeKey &k) { v0 = k.v0; v1 = k.v1; return *this; }
		bool operator==(const EdgeKey &k) const { return v0 == k.v0 && v1 == k.v1; }

		uint32_t v0;
		uint32_t v1;
	};

	struct EdgeHash
	{
		uint32_t operator()(const EdgeKey &k) const { return k.v0 * 32768u + k.v1; }
	};

	HashMap<EdgeKey, EdgeHash> m_edgeMap;

public:
	class BoundaryLoopEdgeIterator
	{
	public:
		BoundaryLoopEdgeIterator(const Mesh *mesh, uint32_t edge) : m_mesh(mesh), m_first(UINT32_MAX), m_current(edge) {}

		void advance()
		{
			if (m_first == UINT32_MAX)
				m_first = m_current;
			m_current = m_mesh->m_nextBoundaryEdges[m_current];
		}

		bool isDone() const
		{
			return m_first == m_current || m_current == UINT32_MAX;
		}

		uint32_t edge() const
		{
			return m_current;
		}

		uint32_t nextEdge() const
		{
			return m_mesh->m_nextBoundaryEdges[m_current];
		}

	private:
		const Mesh *m_mesh;
		uint32_t m_first;
		uint32_t m_current;
	};

	class ColocalVertexIterator
	{
	public:
		ColocalVertexIterator(const Mesh *mesh, uint32_t v) : m_mesh(mesh), m_first(UINT32_MAX), m_current(v) {}

		void advance()
		{
			if (m_first == UINT32_MAX)
				m_first = m_current;
			if (!m_mesh->m_nextColocalVertex.isEmpty())
				m_current = m_mesh->m_nextColocalVertex[m_current];
		}

		bool isDone() const
		{
			return m_first == m_current;
		}

		uint32_t vertex() const
		{
			return m_current;
		}

		const Vector3 *pos() const
		{
			return &m_mesh->m_positions[m_current];
		}

	private:
		const Mesh *m_mesh;
		uint32_t m_first;
		uint32_t m_current;
	};

	class ColocalEdgeIterator
	{
	public:
		ColocalEdgeIterator(const Mesh *mesh, uint32_t vertex0, uint32_t vertex1) : m_mesh(mesh), m_vertex0It(mesh, vertex0), m_vertex1It(mesh, vertex1), m_vertex1(vertex1)
		{
			do {
				if (!resetElement()) {
					advanceVertex1();
				}
				else {
					break;
				}
			} while (!isDone());
		}

		void advance()
		{
			advanceElement();
		}

		bool isDone() const
		{
			return m_vertex0It.isDone() && m_vertex1It.isDone() && m_edge == UINT32_MAX;
		}

		uint32_t edge() const
		{
			return m_edge;
		}

	private:
		bool resetElement()
		{
			m_edge = m_mesh->m_edgeMap.get(Mesh::EdgeKey(m_vertex0It.vertex(), m_vertex1It.vertex()));
			while (m_edge != UINT32_MAX) {
				if (!isIgnoredFace())
					break;
				m_edge = m_mesh->m_edgeMap.getNext(m_edge);
			}
			if (m_edge == UINT32_MAX) {
				return false;
			}
			return true;
		}

		void advanceElement()
		{
			for (;;) {
				m_edge = m_mesh->m_edgeMap.getNext(m_edge);
				if (m_edge == UINT32_MAX)
					break;
				if (!isIgnoredFace())
					break;
			}
			if (m_edge == UINT32_MAX)
				advanceVertex1();
		}

		void advanceVertex1()
		{
			auto successful = false;
			while (!successful)	{
				m_vertex1It.advance();
				if (m_vertex1It.isDone()) {
					if (!m_vertex0It.isDone()) {
						m_vertex0It.advance();
						m_vertex1It = ColocalVertexIterator(m_mesh, m_vertex1);
					}
					else {
						return;
					}
				}
				successful = resetElement();
			}
		}

		bool isIgnoredFace() const
		{
			return m_mesh->m_faceIgnore[meshEdgeFace(m_edge)];
		}

		const Mesh *m_mesh;
		ColocalVertexIterator m_vertex0It, m_vertex1It;
		const uint32_t m_vertex1;
		uint32_t m_edge;
	};

	class FaceEdgeIterator 
	{
	public:
		FaceEdgeIterator (const Mesh *mesh, uint32_t face) : m_mesh(mesh), m_face(face), m_relativeEdge(0)
		{
			m_edge = m_face * 3;
		}

		void advance()
		{
			if (m_relativeEdge < 3) {
				m_edge++;
				m_relativeEdge++;
			}
		}

		bool isDone() const
		{
			return m_relativeEdge == 3;
		}

		bool isBoundary() const { return m_mesh->m_oppositeEdges[m_edge] == UINT32_MAX; }
		bool isSeam() const { return m_mesh->isSeam(m_edge); }
		bool isTextureSeam() const { return m_mesh->isTextureSeam(m_edge); }
		uint32_t edge() const { return m_edge; }
		uint32_t relativeEdge() const { return m_relativeEdge; }
		uint32_t face() const { return m_face; }
		uint32_t oppositeEdge() const { return m_mesh->m_oppositeEdges[m_edge]; }
		
		uint32_t oppositeFace() const
		{
			const uint32_t oedge = m_mesh->m_oppositeEdges[m_edge];
			if (oedge == UINT32_MAX)
				return UINT32_MAX;
			return meshEdgeFace(oedge);
		}

		uint32_t vertex0() const { return m_mesh->m_indices[m_face * 3 + m_relativeEdge]; }
		uint32_t vertex1() const { return m_mesh->m_indices[m_face * 3 + (m_relativeEdge + 1) % 3]; }
		const Vector3 &position0() const { return m_mesh->m_positions[vertex0()]; }
		const Vector3 &position1() const { return m_mesh->m_positions[vertex1()]; }
		const Vector3 &normal0() const { return m_mesh->m_normals[vertex0()]; }
		const Vector3 &normal1() const { return m_mesh->m_normals[vertex1()]; }
		const Vector2 &texcoord0() const { return m_mesh->m_texcoords[vertex0()]; }
		const Vector2 &texcoord1() const { return m_mesh->m_texcoords[vertex1()]; }

	private:
		const Mesh *m_mesh;
		uint32_t m_face;
		uint32_t m_edge;
		uint32_t m_relativeEdge;
	};

	class GroupFaceIterator
	{
	public:
		GroupFaceIterator(const Mesh *mesh, uint32_t group) : m_mesh(mesh)
		{
			XA_DEBUG_ASSERT(group != UINT32_MAX);
			m_current = mesh->m_faceGroupFirstFace[group];
		}

		void advance()
		{
			m_current = m_mesh->m_faceGroupNextFace[m_current];
		}

		bool isDone() const
		{
			return m_current == UINT32_MAX;
		}

		uint32_t face() const
		{
			return m_current;
		}

	private:
		const Mesh *m_mesh;
		uint32_t m_current;
	};
};

constexpr uint16_t Mesh::kInvalidFaceGroup;

static bool meshCloseHole(Mesh *mesh, const Array<uint32_t> &holeVertices, const Vector3 &normal)
{
#if XA_CLOSE_HOLES_CHECK_EDGE_INTERSECTION
	const uint32_t faceCount = mesh->faceCount();
#endif
	const bool compareNormal = equal(normal, Vector3(0.0f), FLT_EPSILON);
	uint32_t frontCount = holeVertices.size();
	Array<uint32_t> frontVertices;
	Array<Vector3> frontPoints;
	Array<float> frontAngles;
	frontVertices.resize(frontCount);
	frontPoints.resize(frontCount);
	for (uint32_t i = 0; i < frontCount; i++) {
		frontVertices[i] = holeVertices[i];
		frontPoints[i] = mesh->position(frontVertices[i]);
	}
	while (frontCount >= 3) {
		frontAngles.resize(frontCount);
		float smallestAngle = kPi2, smallestAngleIgnoringNormal = kPi2;
		uint32_t smallestAngleIndex = UINT32_MAX, smallestAngleIndexIgnoringNormal = UINT32_MAX;
		for (uint32_t i = 0; i < frontCount; i++) {
			const uint32_t i1 = i == 0 ? frontCount - 1 : i - 1;
			const uint32_t i2 = i;
			const uint32_t i3 = (i + 1) % frontCount;
			const Vector3 edge1 = frontPoints[i1] - frontPoints[i2];
			const Vector3 edge2 = frontPoints[i3] - frontPoints[i2];
			frontAngles[i] = acosf(dot(edge1, edge2) / (length(edge1) * length(edge2)));
			if (frontAngles[i] >= smallestAngle || isNan(frontAngles[i]))
				continue;
			// Don't duplicate edges.
			if (mesh->findEdge(frontVertices[i1], frontVertices[i2]) != UINT32_MAX)
				continue;
			if (mesh->findEdge(frontVertices[i2], frontVertices[i3]) != UINT32_MAX)
				continue;
			if (mesh->findEdge(frontVertices[i3], frontVertices[i1]) != UINT32_MAX)
				continue;
			/*
			Make sure he new edge that would be formed by (i3, i1) doesn't intersect any vertices. This often happens when fixing t-junctions.

			       i2
			       *
			      / \
			     /   \
			 i1 *--*--* i3
			     \ | /
				  \|/
				   *
			*/
			bool intersection = false;
			for (uint32_t j = 0; j < frontCount; j++) {
				if (j == i1 || j == i2 || j == i3)
					continue;
				if (lineIntersectsPoint(frontPoints[j], frontPoints[i3], frontPoints[i1], nullptr, mesh->epsilon())) {
					intersection = true;
					break;
				}
			}
			if (intersection)
				continue;
			// Don't add the triangle if a boundary point lies on the same plane as the triangle, and is inside it.
			intersection = false;
			const Plane plane(frontPoints[i1], frontPoints[i2], frontPoints[i3]);
			for (uint32_t j = 0; j < frontCount; j++) {
				if (j == i1 || j == i2 || j == i3)
					continue;
				if (!isZero(plane.distance(frontPoints[j]), mesh->epsilon()))
					continue;
				if (pointInTriangle(frontPoints[j], frontPoints[i1], frontPoints[i2], frontPoints[i3])) {
					intersection = true;
					break;
				}
			}
			if (intersection)
				continue;
#if XA_CLOSE_HOLES_CHECK_EDGE_INTERSECTION
			// Don't add the triangle if the new edge (i3, i1), intersects any other triangle that isn't part of the filled hole.
			intersection = false;
			const Vector3 newEdgeVector = frontPoints[i1] - frontPoints[i3];
			for (uint32_t f = 0; f < faceCount; f++) {
				Vector3 tri[3];
				for (uint32_t j = 0; j < 3; j++)
					tri[j] = mesh->position(mesh->vertexAt(f * 3 + j));
				float t;
				if (rayIntersectsTriangle(frontPoints[i3], newEdgeVector, tri, &t)) {
					intersection = true;
					break;
				}
			}
			if (intersection)
				continue;
#endif
			// Skip backwards facing triangles.
			if (compareNormal) {
				if (frontAngles[i] < smallestAngleIgnoringNormal) {
					smallestAngleIgnoringNormal = frontAngles[i];
					smallestAngleIndexIgnoringNormal = i;
				}
				const Vector3 e0 = frontPoints[i3] - frontPoints[i1];
				const Vector3 e1 = frontPoints[i2] - frontPoints[i1];
				const Vector3 triNormal = normalizeSafe(cross(e0, e1), Vector3(0.0f), mesh->epsilon());
				if (dot(normal, triNormal) <= 0.0f)
					continue;
			}
			smallestAngle = smallestAngleIgnoringNormal = frontAngles[i];
			smallestAngleIndex = smallestAngleIndexIgnoringNormal = i;
		}
		// Closing holes failed if we don't have a smallest angle.
		// Fallback to ignoring the backwards facing normal test if possible.
		if (smallestAngleIndex == UINT32_MAX || smallestAngle <= 0.0f || smallestAngle >= kPi) {
			if (smallestAngleIgnoringNormal == UINT32_MAX || smallestAngleIgnoringNormal <= 0.0f || smallestAngleIgnoringNormal >= kPi)
				return false;
			else
				smallestAngleIndex = smallestAngleIndexIgnoringNormal;
		}
		const uint32_t i1 = smallestAngleIndex == 0 ? frontCount - 1 : smallestAngleIndex - 1;
		const uint32_t i2 = smallestAngleIndex;
		const uint32_t i3 = (smallestAngleIndex + 1) % frontCount;
		const Mesh::AddFaceResult::Enum result = mesh->addFace(frontVertices[i1], frontVertices[i2], frontVertices[i3]);
		XA_DEBUG_ASSERT(result == Mesh::AddFaceResult::OK); // Shouldn't happen due to the findEdge calls above.
		XA_UNUSED(result);
		frontVertices.removeAt(i2);
		frontPoints.removeAt(i2);
		frontCount = frontVertices.size();
	}
	return true;
}

static bool meshCloseHoles(Mesh *mesh, const Array<uint32_t> &boundaryLoops, const Vector3 &normal, Array<uint32_t> &holeFaceCounts)
{
	holeFaceCounts.clear();
	// Compute lengths.
	const uint32_t boundaryCount = boundaryLoops.size();
	Array<float> boundaryLengths;
	Array<uint32_t> boundaryEdgeCounts;
	boundaryEdgeCounts.resize(boundaryCount);
	for (uint32_t i = 0; i < boundaryCount; i++) {
		float boundaryLength = 0.0f;
		boundaryEdgeCounts[i] = 0;
		for (Mesh::BoundaryLoopEdgeIterator it(mesh, boundaryLoops[i]); !it.isDone(); it.advance()) {
			const Vector3 &t0 = mesh->position(mesh->vertexAt(meshEdgeIndex0(it.edge())));
			const Vector3 &t1 = mesh->position(mesh->vertexAt(meshEdgeIndex1(it.edge())));
			boundaryLength += length(t1 - t0);
			boundaryEdgeCounts[i]++;
		}
		boundaryLengths.push_back(boundaryLength);
	}
	// Find disk boundary.
	uint32_t diskBoundary = 0;
	float maxLength = boundaryLengths[0];
	for (uint32_t i = 1; i < boundaryCount; i++) {
		if (boundaryLengths[i] > maxLength) {
			maxLength = boundaryLengths[i];
			diskBoundary = i;
		}
	}
	// Close holes.
	Array<uint32_t> holeVertices;
	Array<Vector3> holePoints;
	bool result = true;
	for (uint32_t i = 0; i < boundaryCount; i++) {
		if (diskBoundary == i)
			continue; // Skip disk boundary.
		holeVertices.resize(boundaryEdgeCounts[i]);
		holePoints.resize(boundaryEdgeCounts[i]);
		// Winding is backwards for internal boundaries.
		uint32_t e = 0;
		for (Mesh::BoundaryLoopEdgeIterator it(mesh, boundaryLoops[i]); !it.isDone(); it.advance()) {
			const uint32_t vertex = mesh->vertexAt(meshEdgeIndex0(it.edge()));
			holeVertices[boundaryEdgeCounts[i] - 1 - e] = vertex;
			holePoints[boundaryEdgeCounts[i] - 1 - e] = mesh->position(vertex);
			e++;
		}
		const uint32_t oldFaceCount = mesh->faceCount();
		if (!meshCloseHole(mesh, holeVertices, normal))
			result = false; // Return false if any hole failed to close, but keep trying to close other holes.
		holeFaceCounts.push_back(mesh->faceCount() - oldFaceCount);
	}
	return result;
}

static bool meshIsPlanar(const Mesh &mesh)
{
	const Vector3 p1 = mesh.position(mesh.vertexAt(0));
	const Vector3 p2 = mesh.position(mesh.vertexAt(1));
	const Vector3 p3 = mesh.position(mesh.vertexAt(2));
	const Plane plane(p1, p2, p3);
	const uint32_t vertexCount = mesh.vertexCount();
	for (uint32_t v = 0; v < vertexCount; v++) {
		const float d = plane.distance(mesh.position(v));
		if (!isZero(d, mesh.epsilon()))
			return false;
	}
	return true;
}

/*
Fixing T-junctions.

- Find T-junctions. Find  vertices that are on an edge.
- This test is approximate.
- Insert edges on a spatial index to speedup queries.
- Consider only open edges, that is edges that have no pairs.
- Consider only vertices on boundaries.
- Close T-junction.
- Split edge.

*/
struct SplitEdge
{
	uint32_t edge;
	float t;
	uint32_t vertex;

	bool operator<(const SplitEdge &other) const
	{
		if (edge < other.edge)
			return true;
		else if (edge == other.edge) {
			if (t < other.t)
				return true;
		}
		return false;
	}
};

// Returns nullptr if there were no t-junctions to fix.
static Mesh *meshFixTJunctions(const Mesh &inputMesh, bool *duplicatedEdge, bool *failed, uint32_t *fixedTJunctionsCount)
{
	if (duplicatedEdge)
		*duplicatedEdge = false;
	if (failed)
		*failed = false;
	Array<SplitEdge> splitEdges;
	const uint32_t vertexCount = inputMesh.vertexCount();
	const uint32_t edgeCount = inputMesh.edgeCount();
	for (uint32_t v = 0; v < vertexCount; v++) {
		if (!inputMesh.isBoundaryVertex(v))
			continue;
		// Find edges that this vertex overlaps with.
		const Vector3 &pos = inputMesh.position(v);
		for (uint32_t e = 0; e < edgeCount; e++) {
			if (!inputMesh.isBoundaryEdge(e))
				continue;
			const Vector3 &edgePos1 = inputMesh.position(inputMesh.vertexAt(meshEdgeIndex0(e)));
			const Vector3 &edgePos2 = inputMesh.position(inputMesh.vertexAt(meshEdgeIndex1(e)));
			float t;
			if (!lineIntersectsPoint(pos, edgePos1, edgePos2, &t, inputMesh.epsilon()))
				continue;
			SplitEdge splitEdge;
			splitEdge.edge = e;
			splitEdge.t = t;
			splitEdge.vertex = v;
			splitEdges.push_back(splitEdge);
		}
	}
	if (splitEdges.isEmpty())
		return nullptr;
	const uint32_t faceCount = inputMesh.faceCount();
	Mesh *mesh = XA_NEW_ARGS(MemTag::Mesh, Mesh, inputMesh.epsilon(), vertexCount + splitEdges.size(), faceCount);
	for (uint32_t v = 0; v < vertexCount; v++)
		mesh->addVertex(inputMesh.position(v));
	Array<uint32_t> indexArray;
	indexArray.reserve(4);
	Array<SplitEdge> faceSplitEdges;
	faceSplitEdges.reserve(4);
	for (uint32_t f = 0; f < faceCount; f++) {
		// Find t-junctions in this face.
		faceSplitEdges.clear();
		for (uint32_t i = 0; i < splitEdges.size(); i++) {
			if (meshEdgeFace(splitEdges[i].edge) == f)
				faceSplitEdges.push_back(splitEdges[i]);
		}
		if (!faceSplitEdges.isEmpty()) {
			// Need to split edges in winding order when a single edge has multiple t-junctions.
			insertionSort(faceSplitEdges.data(), faceSplitEdges.size());
			indexArray.clear();
			for (Mesh::FaceEdgeIterator it(&inputMesh, f); !it.isDone(); it.advance()) {
				indexArray.push_back(it.vertex0());
				for (uint32_t se = 0; se < faceSplitEdges.size(); se++) {
					const SplitEdge &splitEdge = faceSplitEdges[se];
					if (splitEdge.edge == it.edge())
						indexArray.push_back(splitEdge.vertex);
				}
			}
			if (!meshCloseHole(mesh, indexArray, Vector3(0.0f))) {
				if (failed)
					*failed = true;
			}
		} else {
			// No t-junctions in this face. Copy from input mesh.
			if (mesh->addFace(&inputMesh.indices()[f * 3]) == Mesh::AddFaceResult::DuplicateEdge) {
				if (duplicatedEdge)
					*duplicatedEdge = true;
			}
		}
	}
	if (fixedTJunctionsCount)
		*fixedTJunctionsCount = splitEdges.size();
	return mesh;
}

// boundaryLoops are the first edges for each boundary loop.
static void meshGetBoundaryLoops(const Mesh &mesh, Array<uint32_t> &boundaryLoops)
{
	const uint32_t edgeCount = mesh.edgeCount();
	BitArray bitFlags(edgeCount);
	bitFlags.zeroOutMemory();
	boundaryLoops.clear();
	// Search for boundary edges. Mark all the edges that belong to the same boundary.
	for (uint32_t e = 0; e < edgeCount; e++) {
		if (bitFlags.get(e) || !mesh.isBoundaryEdge(e))
			continue;
		for (Mesh::BoundaryLoopEdgeIterator it(&mesh, e); !it.isDone(); it.advance())
			bitFlags.set(it.edge());
		boundaryLoops.push_back(e);
	}
}

struct Progress
{
	Progress(ProgressCategory::Enum category, ProgressFunc func, void *userData, uint32_t maxValue) : value(0), cancel(false), m_category(category), m_func(func), m_userData(userData), m_maxValue(maxValue), m_progress(0)
	{
		if (m_func) {
			if (!m_func(category, 0, userData))
				cancel = true;
		}
	}

	~Progress()
	{
		if (m_func) {
			if (!m_func(m_category, 100, m_userData))
				cancel = true;
		}
	}

	void update()
	{
		if (!m_func)
			return;
		m_mutex.lock();
		const uint32_t newProgress = uint32_t(ceilf(value.load() / (float)m_maxValue * 100.0f));
		if (newProgress != m_progress && newProgress < 100) {
			m_progress = newProgress;
			if (!m_func(m_category, m_progress, m_userData))
				cancel = true;
		}
		m_mutex.unlock();
	}

	void setMaxValue(uint32_t maxValue)
	{
		m_mutex.lock();
		m_maxValue = maxValue;
		m_mutex.unlock();
	}

	std::atomic<uint32_t> value;
	std::atomic<bool> cancel;

private:
	ProgressCategory::Enum m_category;
	ProgressFunc m_func;
	void *m_userData;
	uint32_t m_maxValue;
	uint32_t m_progress;
	std::mutex m_mutex;
};

struct Spinlock
{
	void lock() { while(m_lock.test_and_set(std::memory_order_acquire)) {} }
	void unlock() { m_lock.clear(std::memory_order_release); }

private:
	std::atomic_flag m_lock = ATOMIC_FLAG_INIT;
};

struct TaskGroupHandle
{
	uint32_t value = UINT32_MAX;
};

struct Task
{
	void (*func)(void *userData);
	void *userData;
};

#if XA_MULTITHREADED
class TaskScheduler
{
public:
	TaskScheduler() : m_shutdown(false)
	{
		m_threadIndex = 0;
		// Max with current task scheduler usage is 1 per thread + 1 deep nesting, but allow for some slop.
		m_maxGroups = std::thread::hardware_concurrency() * 4;
		m_groups = XA_ALLOC_ARRAY(MemTag::Default, TaskGroup, m_maxGroups);
		for (uint32_t i = 0; i < m_maxGroups; i++) {
			new (&m_groups[i]) TaskGroup();
			m_groups[i].free = true;
			m_groups[i].ref = 0;
		}
		m_workers.resize(std::thread::hardware_concurrency() <= 1 ? 1 : std::thread::hardware_concurrency() - 1);
		for (uint32_t i = 0; i < m_workers.size(); i++) {
			new (&m_workers[i]) Worker();
			m_workers[i].wakeup = false;
			m_workers[i].thread = XA_NEW_ARGS(MemTag::Default, std::thread, workerThread, this, &m_workers[i], i + 1);
		}
	}

	~TaskScheduler()
	{
		m_shutdown = true;
		for (uint32_t i = 0; i < m_workers.size(); i++) {
			Worker &worker = m_workers[i];
			XA_DEBUG_ASSERT(worker.thread);
			worker.wakeup = true;
			worker.cv.notify_one();
			if (worker.thread->joinable())
				worker.thread->join();
			worker.thread->~thread();
			XA_FREE(worker.thread);
			worker.~Worker();
		}
		for (uint32_t i = 0; i < m_maxGroups; i++)
			m_groups[i].~TaskGroup();
		XA_FREE(m_groups);
	}

	uint32_t threadCount() const
	{
		return std::max(1u, std::thread::hardware_concurrency()); // Including the main thread.
	}

	TaskGroupHandle createTaskGroup(uint32_t reserveSize = 0)
	{
		// Claim the first free group.
		for (uint32_t i = 0; i < m_maxGroups; i++) {
			TaskGroup &group = m_groups[i];
			bool expected = true;
			if (!group.free.compare_exchange_strong(expected, false))
				continue;
			group.queueLock.lock();
			group.queueHead = 0;
			group.queue.clear();
			group.queue.reserve(reserveSize);
			group.queueLock.unlock();
			TaskGroupHandle handle;
			handle.value = i;
			return handle;
		}
		XA_DEBUG_ASSERT(false);
		TaskGroupHandle handle;
		handle.value = UINT32_MAX;
		return handle;
	}

	void run(TaskGroupHandle handle, Task task)
	{
		XA_DEBUG_ASSERT(handle.value != UINT32_MAX);
		TaskGroup &group = m_groups[handle.value];
		group.queueLock.lock();
		group.queue.push_back(task);
		group.queueLock.unlock();
		group.ref++;
		// Wake up a worker to run this task.
		for (uint32_t i = 0; i < m_workers.size(); i++) {
			m_workers[i].wakeup = true;
			m_workers[i].cv.notify_one();
		}
	}

	void wait(TaskGroupHandle *handle)
	{
		if (handle->value == UINT32_MAX) {
			XA_DEBUG_ASSERT(false);
			return;
		}
		// Run tasks from the group queue until empty.
		TaskGroup &group = m_groups[handle->value];
		for (;;) {
			Task *task = nullptr;
			group.queueLock.lock();
			if (group.queueHead < group.queue.size())
				task = &group.queue[group.queueHead++];
			group.queueLock.unlock();
			if (!task)
				break;
			task->func(task->userData);
			group.ref--;
		}
		// Even though the task queue is empty, workers can still be running tasks.
		while (group.ref > 0)
			std::this_thread::yield();
		group.free = true;
		handle->value = UINT32_MAX;
	}

	static uint32_t currentThreadIndex() { return m_threadIndex; }

private:
	struct TaskGroup
	{
		std::atomic<bool> free;
		Array<Task> queue; // Items are never removed. queueHead is incremented to pop items.
		uint32_t queueHead = 0;
		Spinlock queueLock;
		std::atomic<uint32_t> ref; // Increment when a task is enqueued, decrement when a task finishes.
	};

	struct Worker
	{
		std::thread *thread = nullptr;
		std::mutex mutex;
		std::condition_variable cv;
		std::atomic<bool> wakeup;
	};

	TaskGroup *m_groups;
	uint32_t m_maxGroups;
	Array<Worker> m_workers;
	std::atomic<bool> m_shutdown;
	static thread_local uint32_t m_threadIndex;

	static void workerThread(TaskScheduler *scheduler, Worker *worker, uint32_t threadIndex)
	{
		m_threadIndex = threadIndex;
		std::unique_lock<std::mutex> lock(worker->mutex);
		for (;;) {
			worker->cv.wait(lock, [=]{ return worker->wakeup.load(); });
			worker->wakeup = false;
			for (;;) {
				if (scheduler->m_shutdown)
					return;
				// Look for a task in any of the groups and run it.
				TaskGroup *group = nullptr;
				Task *task = nullptr;
				for (uint32_t i = 0; i < scheduler->m_maxGroups; i++) {
					group = &scheduler->m_groups[i];
					if (group->free || group->ref == 0)
						continue;
					group->queueLock.lock();
					if (group->queueHead < group->queue.size()) {
						task = &group->queue[group->queueHead++];
						group->queueLock.unlock();
						break;
					}
					group->queueLock.unlock();
				}
				if (!task)
					break;
				task->func(task->userData);
				group->ref--;
			}
		}
	}
};

thread_local uint32_t TaskScheduler::m_threadIndex;
#else
class TaskScheduler
{
public:
	~TaskScheduler()
	{
		for (uint32_t i = 0; i < m_groups.size(); i++)
			destroyGroup({ i });
	}

	uint32_t threadCount() const
	{
		return 1;
	}

	TaskGroupHandle createTaskGroup(uint32_t reserveSize = 0)
	{
		TaskGroup *group = XA_NEW(MemTag::Default, TaskGroup);
		group->queue.reserve(reserveSize);
		m_groups.push_back(group);
		TaskGroupHandle handle;
		handle.value = m_groups.size() - 1;
		return handle;
	}

	void run(TaskGroupHandle handle, Task task)
	{
		m_groups[handle.value]->queue.push_back(task);
	}

	void wait(TaskGroupHandle *handle)
	{
		if (handle->value == UINT32_MAX) {
			XA_DEBUG_ASSERT(false);
			return;
		}
		TaskGroup *group = m_groups[handle->value];
		for (uint32_t i = 0; i < group->queue.size(); i++)
			group->queue[i].func(group->queue[i].userData);
		group->queue.clear();
		destroyGroup(*handle);
		handle->value = UINT32_MAX;
	}

	static uint32_t currentThreadIndex() { return 0; }

private:
	void destroyGroup(TaskGroupHandle handle)
	{
		TaskGroup *group = m_groups[handle.value];
		if (group) {
			group->~TaskGroup();
			XA_FREE(group);
			m_groups[handle.value] = nullptr;
		}
	}

	struct TaskGroup
	{
		Array<Task> queue;
	};

	Array<TaskGroup *> m_groups;
};
#endif

#if XA_DEBUG_EXPORT_TGA
const uint8_t TGA_TYPE_RGB = 2;
const uint8_t TGA_ORIGIN_UPPER = 0x20;

#pragma pack(push, 1)
struct TgaHeader
{
	uint8_t id_length;
	uint8_t colormap_type;
	uint8_t image_type;
	uint16_t colormap_index;
	uint16_t colormap_length;
	uint8_t colormap_size;
	uint16_t x_origin;
	uint16_t y_origin;
	uint16_t width;
	uint16_t height;
	uint8_t pixel_size;
	uint8_t flags;
	enum { Size = 18 };
};
#pragma pack(pop)

static void WriteTga(const char *filename, const uint8_t *data, uint32_t width, uint32_t height)
{
	XA_DEBUG_ASSERT(sizeof(TgaHeader) == TgaHeader::Size);
	FILE *f;
	XA_FOPEN(f, filename, "wb");
	if (!f)
		return;
	TgaHeader tga;
	tga.id_length = 0;
	tga.colormap_type = 0;
	tga.image_type = TGA_TYPE_RGB;
	tga.colormap_index = 0;
	tga.colormap_length = 0;
	tga.colormap_size = 0;
	tga.x_origin = 0;
	tga.y_origin = 0;
	tga.width = (uint16_t)width;
	tga.height = (uint16_t)height;
	tga.pixel_size = 24;
	tga.flags = TGA_ORIGIN_UPPER;
	fwrite(&tga, sizeof(TgaHeader), 1, f);
	fwrite(data, sizeof(uint8_t), width * height * 3, f);
	fclose(f);
}
#endif

template<typename T>
class ThreadLocal
{
public:
	ThreadLocal()
	{
#if XA_MULTITHREADED
		const uint32_t n = std::thread::hardware_concurrency();
#else
		const uint32_t n = 1;
#endif
		m_array = XA_ALLOC_ARRAY(MemTag::Default, T, n);
		for (uint32_t i = 0; i < n; i++)
			new (&m_array[i]) T;
	}

	~ThreadLocal()
	{
#if XA_MULTITHREADED
		const uint32_t n = std::thread::hardware_concurrency();
#else
		const uint32_t n = 1;
#endif
		for (uint32_t i = 0; i < n; i++)
			m_array[i].~T();
	}

	T &get() const
	{
		return m_array[TaskScheduler::currentThreadIndex()];
	}

private:
	T *m_array;
};

class UniformGrid2
{
public:
	void reset(const Vector2 *positions, const uint32_t *indices = nullptr)
	{
		m_edges.clear();
		m_positions = positions;
		m_indices = indices;
		m_cellDataOffsets.clear();
	}

	void append(uint32_t edge)
	{
		XA_DEBUG_ASSERT(m_cellDataOffsets.isEmpty());
		m_edges.push_back(edge);
	}

	bool intersect(Vector2 v1, Vector2 v2, float epsilon)
	{
		const uint32_t edgeCount = m_edges.size();
		bool bruteForce = edgeCount <= 64;
		if (!bruteForce && m_cellDataOffsets.isEmpty())
			bruteForce = !createGrid();
		if (bruteForce) {
			for (uint32_t j = 0; j < edgeCount; j++) {
				const uint32_t edge = m_edges[j];
				if (linesIntersect(v1, v2, edgePosition0(edge), edgePosition1(edge), epsilon))
					return true;
			}
		} else {
			computePotentialEdges(v1, v2);
			uint32_t prevEdge = UINT32_MAX;
			for (uint32_t j = 0; j < m_potentialEdges.size(); j++) {
				const uint32_t edge = m_potentialEdges[j];
				if (edge == prevEdge)
					continue;
				if (linesIntersect(v1, v2, edgePosition0(edge), edgePosition1(edge), epsilon))
					return true;
				prevEdge = edge;
			}
		}
		return false;
	}

	bool intersectSelf(float epsilon)
	{
		const uint32_t edgeCount = m_edges.size();
		bool bruteForce = edgeCount <= 64;
		if (!bruteForce && m_cellDataOffsets.isEmpty())
			bruteForce = !createGrid();
		for (uint32_t i = 0; i < edgeCount; i++) {
			const uint32_t edge1 = m_edges[i];
			if (bruteForce) {
				for (uint32_t j = 0; j < edgeCount; j++) {
					const uint32_t edge2 = m_edges[j];
					if (edgesIntersect(edge1, edge2, epsilon))
						return true;
				}
			} else {
				computePotentialEdges(edgePosition0(edge1), edgePosition1(edge1));
				uint32_t prevEdge = UINT32_MAX;
				for (uint32_t j = 0; j < m_potentialEdges.size(); j++) {
					const uint32_t edge2 = m_potentialEdges[j];
					if (edge2 == prevEdge)
						continue;
					if (edgesIntersect(edge1, edge2, epsilon))
						return true;
					prevEdge = edge2;
				}
			}
		}
		return false;
	}

#if XA_DEBUG_EXPORT_BOUNDARY_GRID
	void debugExport(const char *filename)
	{
		Array<uint8_t> image;
		image.resize(m_gridWidth * m_gridHeight * 3);
		for (uint32_t y = 0; y < m_gridHeight; y++) {
			for (uint32_t x = 0; x < m_gridWidth; x++) {
				uint8_t *bgr = &image[(x + y * m_gridWidth) * 3];
				bgr[0] = bgr[1] = bgr[2] = 32;
				uint32_t offset = m_cellDataOffsets[x + y * m_gridWidth];
				while (offset != UINT32_MAX) {
					const uint32_t edge2 = m_cellData[offset];
					srand(edge2);
					for (uint32_t i = 0; i < 3; i++)
						bgr[i] = uint8_t(bgr[i] * 0.5f + (rand() % 255) * 0.5f);
					offset = m_cellData[offset + 1];
				}
			}
		}
		WriteTga(filename, image.data(), m_gridWidth, m_gridHeight);
	}
#endif

private:
	bool createGrid()
	{
		// Compute edge extents. Min will be the grid origin.
		const uint32_t edgeCount = m_edges.size();
		Extents2 edgeExtents;
		edgeExtents.reset();
		for (uint32_t i = 0; i < edgeCount; i++) {
			const uint32_t edge = m_edges[i];
			edgeExtents.add(edgePosition0(edge));
			edgeExtents.add(edgePosition1(edge));
		}
		m_gridOrigin = edgeExtents.min;
		// Size grid to approximately one edge per cell.
		const Vector2 extentsSize(edgeExtents.max - edgeExtents.min);
		m_cellSize = min(extentsSize.x, extentsSize.y) / sqrtf((float)edgeCount);
		if (m_cellSize <= 0.0f)
			return false;
		m_gridWidth = uint32_t(ceilf(extentsSize.x / m_cellSize));
		m_gridHeight = uint32_t(ceilf(extentsSize.y / m_cellSize));
		if (m_gridWidth == 0 || m_gridHeight == 0)
			return false;
		// Insert edges into cells.
		m_cellDataOffsets.resize(m_gridWidth * m_gridHeight);
		for (uint32_t i = 0; i < m_cellDataOffsets.size(); i++)
			m_cellDataOffsets[i] = UINT32_MAX;
		m_cellData.clear();
		m_cellData.reserve(edgeCount * 2);
		for (uint32_t i = 0; i < edgeCount; i++) {
			const uint32_t edge = m_edges[i];
			traverse(edgePosition0(edge), edgePosition1(edge));
			XA_DEBUG_ASSERT(!m_traversedCellOffsets.isEmpty());
			for (uint32_t j = 0; j < m_traversedCellOffsets.size(); j++) {
				const uint32_t cell = m_traversedCellOffsets[j];
				uint32_t offset = m_cellDataOffsets[cell];
				if (offset == UINT32_MAX)
					m_cellDataOffsets[cell] = m_cellData.size();
				else {
					for (;;) {
						uint32_t &nextOffset = m_cellData[offset + 1];
						if (nextOffset == UINT32_MAX) {
							nextOffset = m_cellData.size();
							break;
						}
						offset = nextOffset;
					}
				}
				m_cellData.push_back(edge);
				m_cellData.push_back(UINT32_MAX);
			}
		}
		return true;
	}

	void computePotentialEdges(Vector2 p1, Vector2 p2)
	{
		m_potentialEdges.clear();
		traverse(p1, p2);
		for (uint32_t j = 0; j < m_traversedCellOffsets.size(); j++) {
			const uint32_t cell = m_traversedCellOffsets[j];
			uint32_t offset = m_cellDataOffsets[cell];
			while (offset != UINT32_MAX) {
				const uint32_t edge2 = m_cellData[offset];
				m_potentialEdges.push_back(edge2);
				offset = m_cellData[offset + 1];
			}
		}
		if (m_potentialEdges.isEmpty())
			return;
		insertionSort(m_potentialEdges.data(), m_potentialEdges.size());
	}

	// "A Fast Voxel Traversal Algorithm for Ray Tracing"
	void traverse(Vector2 p1, Vector2 p2)
	{
		const Vector2 dir = p2 - p1;
		const Vector2 normal = normalizeSafe(dir, Vector2(0.0f), kEpsilon);
		const int stepX = dir.x >= 0 ? 1 : -1;
		const int stepY = dir.y >= 0 ? 1 : -1;
		const uint32_t firstCell[2] = { cellX(p1.x), cellY(p1.y) };
		const uint32_t lastCell[2] = { cellX(p2.x), cellY(p2.y) };
		float distToNextCellX;
		if (stepX == 1)
			distToNextCellX = (firstCell[0] + 1) * m_cellSize - (p1.x - m_gridOrigin.x);
		else
			distToNextCellX = (p1.x - m_gridOrigin.x) - firstCell[0] * m_cellSize;
		float distToNextCellY;
		if (stepY == 1)
			distToNextCellY = (firstCell[1] + 1) * m_cellSize - (p1.y - m_gridOrigin.y);
		else
			distToNextCellY = (p1.y - m_gridOrigin.y) - firstCell[1] * m_cellSize;
		float tMaxX, tMaxY, tDeltaX, tDeltaY;
		if (normal.x > kEpsilon || normal.x < -kEpsilon) {
			tMaxX = (distToNextCellX * stepX) / normal.x;
			tDeltaX = (m_cellSize * stepX) / normal.x;
		}
		else
			tMaxX = tDeltaX = FLT_MAX;
		if (normal.y > kEpsilon || normal.y < -kEpsilon) {
			tMaxY = (distToNextCellY * stepY) / normal.y;
			tDeltaY = (m_cellSize * stepY) / normal.y;
		}
		else
			tMaxY = tDeltaY = FLT_MAX;
		m_traversedCellOffsets.clear();
		m_traversedCellOffsets.push_back(firstCell[0] + firstCell[1] * m_gridWidth);
		uint32_t currentCell[2] = { firstCell[0], firstCell[1] };
		while (!(currentCell[0] == lastCell[0] && currentCell[1] == lastCell[1])) {
			if (tMaxX < tMaxY) {
				tMaxX += tDeltaX;
				currentCell[0] += stepX;
			} else {
				tMaxY += tDeltaY;
				currentCell[1] += stepY;
			}
			if (currentCell[0] >= m_gridWidth || currentCell[1] >= m_gridHeight)
				break;
			if (stepX == 0 && currentCell[0] < lastCell[0])
				break;
			if (stepX == 1 && currentCell[0] > lastCell[0])
				break;
			if (stepY == 0 && currentCell[1] < lastCell[1])
				break;
			if (stepY == 1 && currentCell[1] > lastCell[1])
				break;
			m_traversedCellOffsets.push_back(currentCell[0] + currentCell[1] * m_gridWidth);
		}
	}

	bool edgesIntersect(uint32_t edge1, uint32_t edge2, float epsilon) const
	{
		if (edge1 == edge2)
			return false;
		const uint32_t ai[2] = { vertexAt(meshEdgeIndex0(edge1)), vertexAt(meshEdgeIndex1(edge1)) };
		const uint32_t bi[2] = { vertexAt(meshEdgeIndex0(edge2)), vertexAt(meshEdgeIndex1(edge2)) };
		// Ignore connected edges, since they can't intersect (only overlap), and may be detected as false positives.
		if (ai[0] == bi[0] || ai[0] == bi[1] || ai[1] == bi[0] || ai[1] == bi[1])
			return false;
		return linesIntersect(m_positions[ai[0]], m_positions[ai[1]], m_positions[bi[0]], m_positions[bi[1]], epsilon);
	}

	uint32_t cellX(float x) const
	{
		return clamp(uint32_t((x - m_gridOrigin.x) / m_cellSize), 0u, m_gridWidth - 1u);
	}

	uint32_t cellY(float y) const
	{
		return clamp(uint32_t((y - m_gridOrigin.y) / m_cellSize), 0u, m_gridHeight - 1u);
	}

	Vector2 edgePosition0(uint32_t edge) const
	{
		return m_positions[vertexAt(meshEdgeIndex0(edge))];
	}

	Vector2 edgePosition1(uint32_t edge) const
	{
		return m_positions[vertexAt(meshEdgeIndex1(edge))];
	}

	uint32_t vertexAt(uint32_t index) const
	{
		return m_indices ? m_indices[index] : index;
	}

	Array<uint32_t> m_edges;
	const Vector2 *m_positions;
	const uint32_t *m_indices; // Optional
	float m_cellSize;
	Vector2 m_gridOrigin;
	uint32_t m_gridWidth, m_gridHeight; // in cells
	Array<uint32_t> m_cellDataOffsets;
	Array<uint32_t> m_cellData;
	Array<uint32_t> m_potentialEdges;
	Array<uint32_t> m_traversedCellOffsets;
};

struct UvMeshChart
{
	Array<uint32_t> faces;
	Array<uint32_t> indices;
	uint32_t material;
};

struct UvMesh
{
	UvMeshDecl decl;
	Array<uint32_t> indices;
	Array<UvMeshChart *> charts;
	Array<uint32_t> vertexToChartMap;
};

struct UvMeshInstance
{
	UvMesh *mesh;
	Array<Vector2> texcoords;
	bool rotateCharts;
};

namespace raster {
class ClippedTriangle
{
public:
	ClippedTriangle(const Vector2 &a, const Vector2 &b, const Vector2 &c)
	{
		m_numVertices = 3;
		m_activeVertexBuffer = 0;
		m_verticesA[0] = a;
		m_verticesA[1] = b;
		m_verticesA[2] = c;
		m_vertexBuffers[0] = m_verticesA;
		m_vertexBuffers[1] = m_verticesB;
	}

	void clipHorizontalPlane(float offset, float clipdirection)
	{
		Vector2 *v  = m_vertexBuffers[m_activeVertexBuffer];
		m_activeVertexBuffer ^= 1;
		Vector2 *v2 = m_vertexBuffers[m_activeVertexBuffer];
		v[m_numVertices] = v[0];
		float dy2,   dy1 = offset - v[0].y;
		int   dy2in, dy1in = clipdirection * dy1 >= 0;
		uint32_t  p = 0;
		for (uint32_t k = 0; k < m_numVertices; k++) {
			dy2   = offset - v[k + 1].y;
			dy2in = clipdirection * dy2 >= 0;
			if (dy1in) v2[p++] = v[k];
			if ( dy1in + dy2in == 1 ) { // not both in/out
				float dx = v[k + 1].x - v[k].x;
				float dy = v[k + 1].y - v[k].y;
				v2[p++] = Vector2(v[k].x + dy1 * (dx / dy), offset);
			}
			dy1 = dy2;
			dy1in = dy2in;
		}
		m_numVertices = p;
	}

	void clipVerticalPlane(float offset, float clipdirection)
	{
		Vector2 *v  = m_vertexBuffers[m_activeVertexBuffer];
		m_activeVertexBuffer ^= 1;
		Vector2 *v2 = m_vertexBuffers[m_activeVertexBuffer];
		v[m_numVertices] = v[0];
		float dx2,   dx1   = offset - v[0].x;
		int   dx2in, dx1in = clipdirection * dx1 >= 0;
		uint32_t  p = 0;
		for (uint32_t k = 0; k < m_numVertices; k++) {
			dx2 = offset - v[k + 1].x;
			dx2in = clipdirection * dx2 >= 0;
			if (dx1in) v2[p++] = v[k];
			if ( dx1in + dx2in == 1 ) { // not both in/out
				float dx = v[k + 1].x - v[k].x;
				float dy = v[k + 1].y - v[k].y;
				v2[p++] = Vector2(offset, v[k].y + dx1 * (dy / dx));
			}
			dx1 = dx2;
			dx1in = dx2in;
		}
		m_numVertices = p;
	}

	void computeArea()
	{
		Vector2 *v  = m_vertexBuffers[m_activeVertexBuffer];
		v[m_numVertices] = v[0];
		m_area = 0;
		float centroidx = 0, centroidy = 0;
		for (uint32_t k = 0; k < m_numVertices; k++) {
			// http://local.wasp.uwa.edu.au/~pbourke/geometry/polyarea/
			float f = v[k].x * v[k + 1].y - v[k + 1].x * v[k].y;
			m_area += f;
			centroidx += f * (v[k].x + v[k + 1].x);
			centroidy += f * (v[k].y + v[k + 1].y);
		}
		m_area = 0.5f * fabsf(m_area);
	}

	void clipAABox(float x0, float y0, float x1, float y1)
	{
		clipVerticalPlane(x0, -1);
		clipHorizontalPlane(y0, -1);
		clipVerticalPlane(x1, 1);
		clipHorizontalPlane(y1, 1);
		computeArea();
	}

	float area() const
	{
		return m_area;
	}

private:
	Vector2 m_verticesA[7 + 1];
	Vector2 m_verticesB[7 + 1];
	Vector2 *m_vertexBuffers[2];
	uint32_t m_numVertices;
	uint32_t m_activeVertexBuffer;
	float m_area;
};

/// A callback to sample the environment. Return false to terminate rasterization.
typedef bool (*SamplingCallback)(void *param, int x, int y);

/// A triangle for rasterization.
struct Triangle
{
	Triangle(const Vector2 &v0, const Vector2 &v1, const Vector2 &v2)
	{
		// Init vertices.
		this->v1 = v0;
		this->v2 = v2;
		this->v3 = v1;
		// make sure every triangle is front facing.
		flipBackface();
		// Compute deltas.
		computeUnitInwardNormals();
	}

	bool isValid()
	{
		const Vector2 e0 = v3 - v1;
		const Vector2 e1 = v2 - v1;
		const float denom = 1.0f / (e0.y * e1.x - e1.y * e0.x);
		return isFinite(denom);
	}

	// extents has to be multiple of BK_SIZE!!
	bool drawAA(const Vector2 &extents, SamplingCallback cb, void *param)
	{
		const float PX_INSIDE = 1.0f/sqrtf(2.0f);
		const float PX_OUTSIDE = -1.0f/sqrtf(2.0f);
		const float BK_SIZE = 8;
		const float BK_INSIDE = sqrtf(BK_SIZE*BK_SIZE/2.0f);
		const float BK_OUTSIDE = -sqrtf(BK_SIZE*BK_SIZE/2.0f);
		// Bounding rectangle
		float minx = floorf(max(min3(v1.x, v2.x, v3.x), 0.0f));
		float miny = floorf(max(min3(v1.y, v2.y, v3.y), 0.0f));
		float maxx = ceilf( min(max3(v1.x, v2.x, v3.x), extents.x - 1.0f));
		float maxy = ceilf( min(max3(v1.y, v2.y, v3.y), extents.y - 1.0f));
		// There's no reason to align the blocks to the viewport, instead we align them to the origin of the triangle bounds.
		minx = floorf(minx);
		miny = floorf(miny);
		//minx = (float)(((int)minx) & (~((int)BK_SIZE - 1))); // align to blocksize (we don't need to worry about blocks partially out of viewport)
		//miny = (float)(((int)miny) & (~((int)BK_SIZE - 1)));
		minx += 0.5;
		miny += 0.5; // sampling at texel centers!
		maxx += 0.5;
		maxy += 0.5;
		// Half-edge constants
		float C1 = n1.x * (-v1.x) + n1.y * (-v1.y);
		float C2 = n2.x * (-v2.x) + n2.y * (-v2.y);
		float C3 = n3.x * (-v3.x) + n3.y * (-v3.y);
		// Loop through blocks
		for (float y0 = miny; y0 <= maxy; y0 += BK_SIZE) {
			for (float x0 = minx; x0 <= maxx; x0 += BK_SIZE) {
				// Corners of block
				float xc = (x0 + (BK_SIZE - 1) / 2.0f);
				float yc = (y0 + (BK_SIZE - 1) / 2.0f);
				// Evaluate half-space functions
				float aC = C1 + n1.x * xc + n1.y * yc;
				float bC = C2 + n2.x * xc + n2.y * yc;
				float cC = C3 + n3.x * xc + n3.y * yc;
				// Skip block when outside an edge
				if ( (aC <= BK_OUTSIDE) || (bC <= BK_OUTSIDE) || (cC <= BK_OUTSIDE) ) continue;
				// Accept whole block when totally covered
				if ( (aC >= BK_INSIDE) && (bC >= BK_INSIDE) && (cC >= BK_INSIDE) ) {
					for (float y = y0; y < y0 + BK_SIZE; y++) {
						for (float x = x0; x < x0 + BK_SIZE; x++) {
							if (!cb(param, (int)x, (int)y))
								return false;
						}
					}
				} else { // Partially covered block
					float CY1 = C1 + n1.x * x0 + n1.y * y0;
					float CY2 = C2 + n2.x * x0 + n2.y * y0;
					float CY3 = C3 + n3.x * x0 + n3.y * y0;
					for (float y = y0; y < y0 + BK_SIZE; y++) { // @@ This is not clipping to scissor rectangle correctly.
						float CX1 = CY1;
						float CX2 = CY2;
						float CX3 = CY3;
						for (float x = x0; x < x0 + BK_SIZE; x++) { // @@ This is not clipping to scissor rectangle correctly.
							if (CX1 >= PX_INSIDE && CX2 >= PX_INSIDE && CX3 >= PX_INSIDE) {
								if (!cb(param, (int)x, (int)y))
									return false;
							} else if ((CX1 >= PX_OUTSIDE) && (CX2 >= PX_OUTSIDE) && (CX3 >= PX_OUTSIDE)) {
								// triangle partially covers pixel. do clipping.
								ClippedTriangle ct(v1 - Vector2(x, y), v2 - Vector2(x, y), v3 - Vector2(x, y));
								ct.clipAABox(-0.5, -0.5, 0.5, 0.5);
								if (ct.area() > 0.0f) {
									if (!cb(param, (int)x, (int)y))
										return false;
								}
							}
							CX1 += n1.x;
							CX2 += n2.x;
							CX3 += n3.x;
						}
						CY1 += n1.y;
						CY2 += n2.y;
						CY3 += n3.y;
					}
				}
			}
		}
		return true;
	}

	void flipBackface()
	{
		// check if triangle is backfacing, if so, swap two vertices
		if ( ((v3.x - v1.x) * (v2.y - v1.y) - (v3.y - v1.y) * (v2.x - v1.x)) < 0 ) {
			Vector2 hv = v1;
			v1 = v2;
			v2 = hv; // swap pos
		}
	}

	// compute unit inward normals for each edge.
	void computeUnitInwardNormals()
	{
		n1 = v1 - v2;
		n1 = Vector2(-n1.y, n1.x);
		n1 = n1 * (1.0f / sqrtf(n1.x * n1.x + n1.y * n1.y));
		n2 = v2 - v3;
		n2 = Vector2(-n2.y, n2.x);
		n2 = n2 * (1.0f / sqrtf(n2.x * n2.x + n2.y * n2.y));
		n3 = v3 - v1;
		n3 = Vector2(-n3.y, n3.x);
		n3 = n3 * (1.0f / sqrtf(n3.x * n3.x + n3.y * n3.y));
	}

	// Vertices.
	Vector2 v1, v2, v3;
	Vector2 n1, n2, n3; // unit inward normals
};

// Process the given triangle. Returns false if rasterization was interrupted by the callback.
static bool drawTriangle(const Vector2 &extents, const Vector2 v[3], SamplingCallback cb, void *param)
{
	Triangle tri(v[0], v[1], v[2]);
	// @@ It would be nice to have a conservative drawing mode that enlarges the triangle extents by one texel and is able to handle degenerate triangles.
	// @@ Maybe the simplest thing to do would be raster triangle edges.
	if (tri.isValid())
		return tri.drawAA(extents, cb, param);
	return true;
}

} // namespace raster

// Full and sparse vector and matrix classes. BLAS subset.
// Pseudo-BLAS interface.
namespace sparse {

/**
* Sparse matrix class. The matrix is assumed to be sparse and to have
* very few non-zero elements, for this reason it's stored in indexed
* format. To multiply column vectors efficiently, the matrix stores
* the elements in indexed-column order, there is a list of indexed
* elements for each row of the matrix. As with the FullVector the
* dimension of the matrix is constant.
**/
class Matrix
{
public:
	// An element of the sparse array.
	struct Coefficient
	{
		uint32_t x;  // column
		float v; // value
	};

	Matrix(uint32_t d) : m_width(d)
	{
		m_array.resize(d);
		m_array.runCtors();
	}
	
	Matrix(uint32_t w, uint32_t h) : m_width(w)
	{
		m_array.resize(h);
		m_array.runCtors();
	}
	
	~Matrix()
	{
		m_array.runDtors();
	}

	Matrix(const Matrix &m) = delete;
	Matrix &operator=(const Matrix &m) = delete;
	uint32_t width() const { return m_width; }
	uint32_t height() const { return m_array.size(); }
	bool isSquare() const { return width() == height(); }

	// x is column, y is row
	float getCoefficient(uint32_t x, uint32_t y) const
	{
		XA_DEBUG_ASSERT( x < width() );
		XA_DEBUG_ASSERT( y < height() );
		const uint32_t count = m_array[y].size();
		for (uint32_t i = 0; i < count; i++) {
			if (m_array[y][i].x == x) return m_array[y][i].v;
		}
		return 0.0f;
	}

	void setCoefficient(uint32_t x, uint32_t y, float f)
	{
		XA_DEBUG_ASSERT( x < width() );
		XA_DEBUG_ASSERT( y < height() );
		const uint32_t count = m_array[y].size();
		for (uint32_t i = 0; i < count; i++) {
			if (m_array[y][i].x == x) {
				m_array[y][i].v = f;
				return;
			}
		}
		if (f != 0.0f) {
			Coefficient c = { x, f };
			m_array[y].push_back( c );
		}
	}

	float dotRow(uint32_t y, const FullVector &v) const
	{
		XA_DEBUG_ASSERT( y < height() );
		const uint32_t count = m_array[y].size();
		float sum = 0;
		for (uint32_t i = 0; i < count; i++) {
			sum += m_array[y][i].v * v[m_array[y][i].x];
		}
		return sum;
	}

	void madRow(uint32_t y, float alpha, FullVector &v) const
	{
		XA_DEBUG_ASSERT(y < height());
		const uint32_t count = m_array[y].size();
		for (uint32_t i = 0; i < count; i++) {
			v[m_array[y][i].x] += alpha * m_array[y][i].v;
		}
	}

	void clearRow(uint32_t y)
	{
		XA_DEBUG_ASSERT( y < height() );
		m_array[y].clear();
	}

	const Array<Coefficient> &getRow(uint32_t y) const { return m_array[y]; }

private:
	/// Number of columns.
	const uint32_t m_width;

	/// Array of matrix elements.
	Array< Array<Coefficient> > m_array;
};

// y = a * x + y
static void saxpy(float a, const FullVector &x, FullVector &y)
{
	XA_DEBUG_ASSERT(x.dimension() == y.dimension());
	const uint32_t dim = x.dimension();
	for (uint32_t i = 0; i < dim; i++) {
		y[i] += a * x[i];
	}
}

static void copy(const FullVector &x, FullVector &y)
{
	XA_DEBUG_ASSERT(x.dimension() == y.dimension());
	const uint32_t dim = x.dimension();
	for (uint32_t i = 0; i < dim; i++) {
		y[i] = x[i];
	}
}

static void scal(float a, FullVector &x)
{
	const uint32_t dim = x.dimension();
	for (uint32_t i = 0; i < dim; i++) {
		x[i] *= a;
	}
}

static float dot(const FullVector &x, const FullVector &y)
{
	XA_DEBUG_ASSERT(x.dimension() == y.dimension());
	const uint32_t dim = x.dimension();
	float sum = 0;
	for (uint32_t i = 0; i < dim; i++) {
		sum += x[i] * y[i];
	}
	return sum;
}

// y = M * x
static void mult(const Matrix &M, const FullVector &x, FullVector &y)
{
	uint32_t w = M.width();
	uint32_t h = M.height();
	XA_DEBUG_ASSERT( w == x.dimension() );
	XA_UNUSED(w);
	XA_DEBUG_ASSERT( h == y.dimension() );
	for (uint32_t i = 0; i < h; i++)
		y[i] = M.dotRow(i, x);
}

// y = alpha*A*x + beta*y
static void sgemv(float alpha, const Matrix &A, const FullVector &x, float beta, FullVector &y)
{
	const uint32_t w = A.width();
	const uint32_t h = A.height();
	XA_DEBUG_ASSERT( w == x.dimension() );
	XA_DEBUG_ASSERT( h == y.dimension() );
	XA_UNUSED(w);
	XA_UNUSED(h);
	for (uint32_t i = 0; i < h; i++)
		y[i] = alpha * A.dotRow(i, x) + beta * y[i];
}

// dot y-row of A by x-column of B
static float dotRowColumn(int y, const Matrix &A, int x, const Matrix &B)
{
	const Array<Matrix::Coefficient> &row = A.getRow(y);
	const uint32_t count = row.size();
	float sum = 0.0f;
	for (uint32_t i = 0; i < count; i++) {
		const Matrix::Coefficient &c = row[i];
		sum += c.v * B.getCoefficient(x, c.x);
	}
	return sum;
}

static void transpose(const Matrix &A, Matrix &B)
{
	XA_DEBUG_ASSERT(A.width() == B.height());
	XA_DEBUG_ASSERT(B.width() == A.height());
	const uint32_t w = A.width();
	for (uint32_t x = 0; x < w; x++) {
		B.clearRow(x);
	}
	const uint32_t h = A.height();
	for (uint32_t y = 0; y < h; y++) {
		const Array<Matrix::Coefficient> &row = A.getRow(y);
		const uint32_t count = row.size();
		for (uint32_t i = 0; i < count; i++) {
			const Matrix::Coefficient &c = row[i];
			XA_DEBUG_ASSERT(c.x < w);
			B.setCoefficient(y, c.x, c.v);
		}
	}
}

static void sgemm(float alpha, const Matrix &A, const Matrix &B, float beta, Matrix &C)
{
	const uint32_t w = C.width();
	const uint32_t h = C.height();
#if XA_DEBUG
	const uint32_t aw = A.width();
	const uint32_t ah = A.height();
	const uint32_t bw = B.width();
	const uint32_t bh = B.height();
	XA_DEBUG_ASSERT(aw == bh);
	XA_DEBUG_ASSERT(bw == ah);
	XA_DEBUG_ASSERT(w == bw);
	XA_DEBUG_ASSERT(h == ah);
#endif
	for (uint32_t y = 0; y < h; y++) {
		for (uint32_t x = 0; x < w; x++) {
			float c = beta * C.getCoefficient(x, y);
			// dot y-row of A by x-column of B.
			c += alpha * dotRowColumn(y, A, x, B);
			C.setCoefficient(x, y, c);
		}
	}
}

// C = A * B
static void mult(const Matrix &A, const Matrix &B, Matrix &C)
{
	sgemm(1.0f, A, B, 0.0f, C);
}

} // namespace sparse

namespace segment {

// Dummy implementation of a priority queue using sort at insertion.
// - Insertion is o(n)
// - Smallest element goes at the end, so that popping it is o(1).
// - Resorting is n*log(n)
// @@ Number of elements in the queue is usually small, and we'd have to rebalance often. I'm not sure it's worth implementing a heap.
// @@ Searcing at removal would remove the need for sorting when priorities change.
struct PriorityQueue
{
	PriorityQueue(uint32_t size = UINT32_MAX) : maxSize(size) {}

	void push(float priority, uint32_t face)
	{
		uint32_t i = 0;
		const uint32_t count = pairs.size();
		for (; i < count; i++) {
			if (pairs[i].priority > priority) break;
		}
		Pair p = { priority, face };
		pairs.insertAt(i, p);
		if (pairs.size() > maxSize)
			pairs.removeAt(0);
	}

	// push face out of order, to be sorted later.
	void push(uint32_t face)
	{
		Pair p = { 0.0f, face };
		pairs.push_back(p);
	}

	uint32_t pop()
	{
		XA_DEBUG_ASSERT(!pairs.isEmpty());
		uint32_t f = pairs.back().face;
		pairs.pop_back();
		return f;
	}

	void sort()
	{
		//sort(pairs); // @@ My intro sort appears to be much slower than it should!
		std::sort(pairs.begin(), pairs.end());
	}

	XA_INLINE void clear()
	{
		pairs.clear();
	}

	XA_INLINE uint32_t count() const
	{
		return pairs.size();
	}

	float firstPriority() const
	{
		return pairs.back().priority;
	}

	const uint32_t maxSize;

	struct Pair
	{
		bool operator<(const Pair &p) const
		{
			return priority > p.priority;    // !! Sort in inverse priority order!
		}

		float priority;
		uint32_t face;
	};

	Array<Pair> pairs;
};

struct Chart
{
	int id = -1;
	Basis basis; // Best fit normal.
	float area = 0.0f;
	float boundaryLength = 0.0f;
	Vector3 centroidSum = Vector3(0.0f); // Sum of chart face centroids.
	Vector3 centroid = Vector3(0.0f); // Average centroid of chart faces.
	Array<uint32_t> seeds;
	Array<uint32_t> faces;
	Array<uint32_t> failedPlanarRegions;
	PriorityQueue candidates;
};

struct Atlas
{
	// @@ Hardcoded to 10?
	Atlas(uint32_t meshId, uint32_t chartGroupId, const Mesh *mesh, Array<uint32_t> *meshFaces, const ChartOptions &options) : m_mesh(mesh), m_meshFaces(meshFaces), m_facesLeft(mesh->faceCount()), m_bestTriangles(10), m_options(options)
	{
		XA_UNUSED(meshId);
		XA_UNUSED(chartGroupId);
		XA_PROFILE_START(buildAtlasInit)
		const uint32_t faceCount = m_mesh->faceCount();
		if (meshFaces) {
			m_ignoreFaces.resize(faceCount);
			m_ignoreFaces.setAll(true);
			for (uint32_t f = 0; f < meshFaces->size(); f++)
				m_ignoreFaces[(*meshFaces)[f]] = false;
			m_facesLeft = meshFaces->size();
		} else {
			m_ignoreFaces.resize(faceCount);
			m_ignoreFaces.setAll(false);
		}
		m_faceChartArray.resize(faceCount);
		m_faceChartArray.setAll(-1);
		m_faceCandidateCharts.resize(faceCount);
		m_faceCandidateCosts.resize(faceCount);
		m_texcoords.resize(faceCount * 3);
		// @@ Floyd for the whole mesh is too slow. We could compute floyd progressively per patch as the patch grows. We need a better solution to compute most central faces.
		//computeShortestPaths();
		// Precompute edge lengths and face areas.
		const uint32_t edgeCount = m_mesh->edgeCount();
		m_edgeLengths.resize(edgeCount);
		m_edgeLengths.zeroOutMemory();
		m_faceAreas.resize(faceCount);
		m_faceAreas.zeroOutMemory();
		m_faceNormals.resize(faceCount);
		for (uint32_t f = 0; f < faceCount; f++) {
			if (m_ignoreFaces[f])
				continue;
			for (Mesh::FaceEdgeIterator it(m_mesh, f); !it.isDone(); it.advance()) {
				m_edgeLengths[it.edge()] = internal::length(it.position1() - it.position0());
				XA_DEBUG_ASSERT(m_edgeLengths[it.edge()] > 0.0f);
			}
			m_faceAreas[f] = mesh->faceArea(f);
			XA_DEBUG_ASSERT(m_faceAreas[f] > 0.0f);
			m_faceNormals[f] = m_mesh->triangleNormal(f);
		}
		// Precompute regions of coplanar incident faces.
		m_nextPlanarRegionFace.resize(faceCount);
		m_facePlanarRegionId.resize(faceCount);
		for (uint32_t f = 0; f < faceCount; f++) {
			m_nextPlanarRegionFace[f] = f;
			m_facePlanarRegionId[f] = UINT32_MAX;
		}
		Array<uint32_t> faceStack;
		faceStack.reserve(min(faceCount, 16u));
		uint32_t planarRegionCount = 0;
		for (uint32_t f = 0; f < faceCount; f++) {
			if (m_nextPlanarRegionFace[f] != f)
				continue; // Already assigned.
			if (m_ignoreFaces[f])
				continue;
			faceStack.clear();
			faceStack.push_back(f);
			for (;;) {
				if (faceStack.isEmpty())
					break;
				const uint32_t face = faceStack.back();
				m_facePlanarRegionId[face] = planarRegionCount;
				faceStack.pop_back();
				for (Mesh::FaceEdgeIterator it(m_mesh, face); !it.isDone(); it.advance()) {
					const uint32_t oface = it.oppositeFace();
					if (it.isBoundary() || m_ignoreFaces[oface])
						continue;
					if (m_nextPlanarRegionFace[oface] != oface)
						continue; // Already assigned.
					if (!equal(dot(m_faceNormals[face], m_faceNormals[oface]), 1.0f, kEpsilon))
						continue; // Not coplanar.
					const uint32_t next = m_nextPlanarRegionFace[face];
					m_nextPlanarRegionFace[face] = oface;
					m_nextPlanarRegionFace[oface] = next;
					m_facePlanarRegionId[oface] = planarRegionCount;
					faceStack.push_back(oface);
				}
			}
			planarRegionCount++;
		}
#if XA_DEBUG_EXPORT_OBJ_PLANAR_REGIONS
		char filename[256];
		XA_SPRINTF(filename, sizeof(filename), "debug_mesh_%03u_chartgroup_%03u_planar_regions.obj", meshId, chartGroupId);
		FILE *file;
		XA_FOPEN(file, filename, "w");
		if (file) {
			m_mesh->writeObjVertices(file);
			fprintf(file, "s off\n");
			for (uint32_t i = 0; i < planarRegionCount; i++) {
				fprintf(file, "o region%u\n", i);
				for (uint32_t j = 0; j < faceCount; j++) {
					if (m_facePlanarRegionId[j] == i)
						m_mesh->writeObjFace(file, j);
				}
			}
			fclose(file);
		}
#endif
		XA_PROFILE_END(buildAtlasInit)
	}

	~Atlas()
	{
		const uint32_t chartCount = m_chartArray.size();
		for (uint32_t i = 0; i < chartCount; i++) {
			m_chartArray[i]->~Chart();
			XA_FREE(m_chartArray[i]);
		}
	}

	uint32_t facesLeft() const { return m_facesLeft; }
	uint32_t chartCount() const { return m_chartArray.size(); }
	const Array<uint32_t> &chartFaces(uint32_t i) const { return m_chartArray[i]->faces; }
	const Basis &chartBasis(uint32_t chartIndex) const { return m_chartArray[chartIndex]->basis; }

	void placeSeeds(float threshold)
	{
		XA_PROFILE_START(buildAtlasPlaceSeeds)
		// Instead of using a predefiened number of seeds:
		// - Add seeds one by one, growing chart until a certain treshold.
		// - Undo charts and restart growing process.
		// @@ How can we give preference to faces far from sharp features as in the LSCM paper?
		//   - those points can be found using a simple flood filling algorithm.
		//   - how do we weight the probabilities?
		while (m_facesLeft > 0)
			createRandomChart(threshold);
		XA_PROFILE_END(buildAtlasPlaceSeeds)
	}

	// Returns true if any of the charts can grow more.
	bool growCharts(float threshold)
	{
		XA_PROFILE_START(buildAtlasGrowCharts)
		// Build global candidate list.
		m_faceCandidateCharts.zeroOutMemory();
		for (uint32_t i = 0; i < m_chartArray.size(); i++)
			addChartCandidateToGlobalCandidates(m_chartArray[i]);
		// Add one candidate face per chart (threshold permitting).
		const uint32_t faceCount = m_mesh->faceCount();
		bool canAddAny = false;
		for (uint32_t f = 0; f < faceCount; f++) {
			Chart *chart = m_faceCandidateCharts[f];
			if (!chart || m_faceCandidateCosts[f] > threshold || m_faceChartArray[f] != -1)
				continue;
			if (!addFaceToChart(chart, f)) {
				chart->failedPlanarRegions.push_back(m_facePlanarRegionId[f]);
				continue;
			}
			canAddAny = true;
		}
		XA_PROFILE_END(buildAtlasGrowCharts)
		return canAddAny && m_facesLeft != 0; // Can continue growing.
	}

	void resetCharts()
	{
		XA_PROFILE_START(buildAtlasResetCharts)
		const uint32_t faceCount = m_mesh->faceCount();
		for (uint32_t i = 0; i < faceCount; i++)
			m_faceChartArray[i] = -1;
		m_facesLeft = m_meshFaces ? m_meshFaces->size() : faceCount;
		const uint32_t chartCount = m_chartArray.size();
		for (uint32_t i = 0; i < chartCount; i++) {
			Chart *chart = m_chartArray[i];
			const uint32_t seed = chart->seeds.back();
			chart->area = 0.0f;
			chart->boundaryLength = 0.0f;
			chart->basis.normal = Vector3(0.0f);
			chart->basis.tangent = Vector3(0.0f);
			chart->basis.bitangent = Vector3(0.0f);
			chart->centroidSum = Vector3(0.0f);
			chart->centroid = Vector3(0.0f);
			chart->faces.clear();
			chart->candidates.clear();
			chart->failedPlanarRegions.clear();
			addFaceToChart(chart, seed);
		}
		XA_PROFILE_END(buildAtlasResetCharts)
	}

	bool relocateSeeds()
	{
		XA_PROFILE_START(buildAtlasRelocateSeeds)
		bool anySeedChanged = false;
		const uint32_t chartCount = m_chartArray.size();
		for (uint32_t i = 0; i < chartCount; i++) {
			if (relocateSeed(m_chartArray[i])) {
				anySeedChanged = true;
			}
		}
		XA_PROFILE_END(buildAtlasRelocateSeeds)
		return anySeedChanged;
	}

	void fillHoles(float threshold)
	{
		XA_PROFILE_START(buildAtlasFillHoles)
		while (m_facesLeft > 0)
			createRandomChart(threshold);
		XA_PROFILE_END(buildAtlasFillHoles)
	}

#if XA_MERGE_CHARTS
	void mergeCharts()
	{
		XA_PROFILE_START(buildAtlasMergeCharts)
		Array<float> sharedBoundaryLengths;
		Array<float> sharedBoundaryLengthsNoSeams;
		Array<uint32_t> sharedBoundaryEdgeCountNoSeams;
		const uint32_t chartCount = m_chartArray.size();
		// Merge charts progressively until there's none left to merge.
		for (;;) {
			bool merged = false;
			for (int c = chartCount - 1; c >= 0; c--) {
				Chart *chart = m_chartArray[c];
				if (chart == nullptr)
					continue;
				float externalBoundaryLength = 0.0f;
				sharedBoundaryLengths.clear();
				sharedBoundaryLengths.resize(chartCount);
				sharedBoundaryLengths.zeroOutMemory();
				sharedBoundaryLengthsNoSeams.clear();
				sharedBoundaryLengthsNoSeams.resize(chartCount);
				sharedBoundaryLengthsNoSeams.zeroOutMemory();
				sharedBoundaryEdgeCountNoSeams.clear();
				sharedBoundaryEdgeCountNoSeams.resize(chartCount);
				sharedBoundaryEdgeCountNoSeams.zeroOutMemory();
				const uint32_t faceCount = chart->faces.size();
				for (uint32_t i = 0; i < faceCount; i++) {
					const uint32_t f = chart->faces[i];
					for (Mesh::FaceEdgeIterator it(m_mesh, f); !it.isDone(); it.advance()) {
						const float l = m_edgeLengths[it.edge()];
						if (it.isBoundary() || m_ignoreFaces[it.oppositeFace()]) {
							externalBoundaryLength += l;
						} else {
							const int neighborChart = m_faceChartArray[it.oppositeFace()];
							if (m_chartArray[neighborChart] != chart) {
								if ((it.isSeam() && (isNormalSeam(it.edge()) || it.isTextureSeam()))) {
									externalBoundaryLength += l;
								} else {
									sharedBoundaryLengths[neighborChart] += l;
								}
								sharedBoundaryLengthsNoSeams[neighborChart] += l;
								sharedBoundaryEdgeCountNoSeams[neighborChart]++;
							}
						}
					}
				}
				for (int cc = chartCount - 1; cc >= 0; cc--) {
					if (cc == c)
						continue;
					Chart *chart2 = m_chartArray[cc];
					if (chart2 == nullptr)
						continue;
					// Must share a boundary.
					if (sharedBoundaryLengths[cc] <= 0.0f)
						continue;
					// Compare proxies.
					if (dot(chart2->basis.normal, chart->basis.normal) < XA_MERGE_CHARTS_MIN_NORMAL_DEVIATION)
						continue;
					// Obey max chart area and boundary length.
					if (m_options.maxChartArea > 0.0f && chart->area + chart2->area > m_options.maxChartArea)
						continue;
					if (m_options.maxBoundaryLength > 0.0f && chart->boundaryLength + chart2->boundaryLength - sharedBoundaryLengthsNoSeams[cc] > m_options.maxBoundaryLength)
						continue;
					// Merge if chart2 has a single face.
					// chart1 must have more than 1 face.
					// chart2 area must be <= 10% of chart1 area.
					if (sharedBoundaryLengthsNoSeams[cc] > 0.0f && chart->faces.size() > 1 && chart2->faces.size() == 1 && chart2->area <= chart->area * 0.1f) 
						goto merge;
					// Merge if chart2 has two faces (probably a quad), and chart1 bounds at least 2 of its edges.
					if (chart2->faces.size() == 2 && sharedBoundaryEdgeCountNoSeams[cc] >= 2)
						goto merge;
					// Merge if chart2 is wholely inside chart1, ignoring seams.
					if (sharedBoundaryLengthsNoSeams[cc] > 0.0f && equal(sharedBoundaryLengthsNoSeams[cc], chart2->boundaryLength, kEpsilon))
						goto merge;
					if (sharedBoundaryLengths[cc] > 0.2f * max(0.0f, chart->boundaryLength - externalBoundaryLength) || 
						sharedBoundaryLengths[cc] > 0.75f * chart2->boundaryLength)
						goto merge;
					continue;
				merge:
					if (!mergeChart(chart, chart2, sharedBoundaryLengthsNoSeams[cc]))
						continue;
					merged = true;
					break;
				}
				if (merged)
					break;
			}
			if (!merged)
				break;
		}
		// Remove deleted charts.
		for (int c = 0; c < int32_t(m_chartArray.size()); /*do not increment if removed*/) {
			if (m_chartArray[c] == nullptr) {
				m_chartArray.removeAt(c);
				// Update m_faceChartArray.
				const uint32_t faceCount = m_faceChartArray.size();
				for (uint32_t i = 0; i < faceCount; i++) {
					XA_DEBUG_ASSERT(m_faceChartArray[i] != c);
					XA_DEBUG_ASSERT(m_faceChartArray[i] <= int32_t(m_chartArray.size()));
					if (m_faceChartArray[i] > c) {
						m_faceChartArray[i]--;
					}
				}
			} else {
				m_chartArray[c]->id = c;
				c++;
			}
		}
		XA_PROFILE_END(buildAtlasMergeCharts)
	}
#endif

private:
	void createRandomChart(float threshold)
	{
		Chart *chart = XA_NEW(MemTag::Default, Chart);
		chart->id = (int)m_chartArray.size();
		m_chartArray.push_back(chart);
		// Pick random face that is not used by any chart yet.
		uint32_t face = m_rand.getRange(m_mesh->faceCount() - 1);
		while (m_ignoreFaces[face] || m_faceChartArray[face] != -1) {
			if (++face >= m_mesh->faceCount())
				face = 0;
		}
		chart->seeds.push_back(face);
		addFaceToChart(chart, face);
		// Grow the chart as much as possible within the given threshold.
		for (;;) {
			if (chart->candidates.count() == 0 || chart->candidates.firstPriority() > threshold)
				break;
			const uint32_t f = chart->candidates.pop();
			if (m_faceChartArray[f] != -1)
				continue;
			if (!addFaceToChart(chart, f)) {
				chart->failedPlanarRegions.push_back(m_facePlanarRegionId[f]);
				continue;
			}
		}
	}

	void addChartCandidateToGlobalCandidates(Chart *chart)
	{
		if (chart->candidates.count() == 0)
			return;
		const float cost = chart->candidates.firstPriority();
		const uint32_t face = chart->candidates.pop();
		if (m_faceChartArray[face] != -1) {
			addChartCandidateToGlobalCandidates(chart);
		} else if (!m_faceCandidateCharts[face]) {
			// No candidate assigned to this face yet.
			m_faceCandidateCharts[face] = chart;
			m_faceCandidateCosts[face] = cost;
		} else {
			if (cost < m_faceCandidateCosts[face]) {
				// This is a better candidate for this face (lower cost). The other chart can choose another candidate.
				Chart *otherChart = m_faceCandidateCharts[face];
				m_faceCandidateCharts[face] = chart;
				m_faceCandidateCosts[face] = cost;
				addChartCandidateToGlobalCandidates(otherChart);
			} else {
				// Existing candidate is better. This chart can choose another candidate.
				addChartCandidateToGlobalCandidates(chart);
			}
		}
	}

	bool isChartBoundaryEdge(const Chart *chart, uint32_t edge) const
	{
		const uint32_t oppositeEdge = m_mesh->oppositeEdge(edge);
		const uint32_t oppositeFace = meshEdgeFace(oppositeEdge);
		return oppositeEdge == UINT32_MAX || m_ignoreFaces[oppositeFace] || m_faceChartArray[oppositeFace] != chart->id;
	}

	bool computeChartBasis(Chart *chart, Basis *basis)
	{
		const uint32_t faceCount = chart->faces.size();
		m_tempPoints.resize(chart->faces.size() * 3);
		for (uint32_t i = 0; i < faceCount; i++) {
			const uint32_t f = chart->faces[i];
			for (uint32_t j = 0; j < 3; j++)
				m_tempPoints[i * 3 + j] = m_mesh->position(m_mesh->vertexAt(f * 3 + j));
		}
		return Fit::computeBasis(m_tempPoints.data(), m_tempPoints.size(), basis);
	}

	bool isFaceFlipped(uint32_t face) const
	{
		const Vector2 &v1 = m_texcoords[face * 3 + 0];
		const Vector2 &v2 = m_texcoords[face * 3 + 1];
		const Vector2 &v3 = m_texcoords[face * 3 + 2];
		const float parametricArea = ((v2.x - v1.x) * (v3.y - v1.y) - (v3.x - v1.x) * (v2.y - v1.y)) * 0.5f;
		return parametricArea < 0.0f;
	}

	void parameterizeChart(const Chart *chart)
	{
		const uint32_t faceCount = chart->faces.size();
		for (uint32_t i = 0; i < faceCount; i++) {
			const uint32_t face = chart->faces[i];
			for (uint32_t j = 0; j < 3; j++) {
				const uint32_t offset = face * 3 + j;
				const Vector3 &pos = m_mesh->position(m_mesh->vertexAt(offset));
				m_texcoords[offset] = Vector2(dot(chart->basis.tangent, pos), dot(chart->basis.bitangent, pos));
			}
		}
	}

	// m_faceChartArray for the chart faces must be set to the chart ID. Needed to compute boundary edges.
	bool isChartParameterizationValid(const Chart *chart)
	{
		const uint32_t faceCount = chart->faces.size();
		// Check for flipped faces in the parameterization. OK if all are flipped.
		uint32_t flippedFaceCount = 0;
		for (uint32_t i = 0; i < faceCount; i++) {
			if (isFaceFlipped(chart->faces[i]))
				flippedFaceCount++;
		}
		if (flippedFaceCount != 0 && flippedFaceCount != faceCount)
			return false;
		// Check for boundary intersection in the parameterization.
		m_boundaryGrid.reset(m_texcoords.data());
		for (uint32_t i = 0; i < faceCount; i++) {
			const uint32_t f = chart->faces[i];
			for (uint32_t j = 0; j < 3; j++) {
				const uint32_t edge = f * 3 + j;
				if (isChartBoundaryEdge(chart, edge))
					m_boundaryGrid.append(edge);
			}
		}
		if (m_boundaryGrid.intersectSelf(m_mesh->epsilon()))
			return false;
		return true;
	}

	bool addFaceToChart(Chart *chart, uint32_t face)
	{
		XA_DEBUG_ASSERT(m_faceChartArray[face] == -1);
		const uint32_t oldFaceCount = chart->faces.size();
		const bool firstFace = oldFaceCount == 0;
		// Append the face and any coplanar connected faces to the chart faces array.
		chart->faces.push_back(face);
		uint32_t coplanarFace = m_nextPlanarRegionFace[face];
		while (coplanarFace != face) { 
			XA_DEBUG_ASSERT(m_faceChartArray[coplanarFace] == -1);
			chart->faces.push_back(coplanarFace);
			coplanarFace = m_nextPlanarRegionFace[coplanarFace];
		}
		const uint32_t faceCount = chart->faces.size();
		// Compute basis.
		Basis basis;
		if (firstFace) {
			// Use the first face normal.
			// Use any edge as the tangent vector.
			basis.normal = m_faceNormals[face];
			basis.tangent = normalize(m_mesh->position(m_mesh->vertexAt(face * 3 + 0)) - m_mesh->position(m_mesh->vertexAt(face * 3 + 1)), kEpsilon);
			basis.bitangent = cross(basis.normal, basis.tangent);
		} else {
			// Use best fit normal.
			if (!computeChartBasis(chart, &basis)) {
				chart->faces.resize(oldFaceCount);
				return false;
			}
			if (dot(basis.normal, m_faceNormals[face]) < 0.0f) // Flip normal if oriented in the wrong direction.
				basis.normal = -basis.normal;
		}
		if (!firstFace) {
			// Compute orthogonal parameterization and check that it is valid.
			parameterizeChart(chart);
			for (uint32_t i = oldFaceCount; i < faceCount; i++)
				m_faceChartArray[chart->faces[i]] = chart->id;
			if (!isChartParameterizationValid(chart)) {
				for (uint32_t i = oldFaceCount; i < faceCount; i++)
					m_faceChartArray[chart->faces[i]] = -1;
				chart->faces.resize(oldFaceCount);
				return false;
			}
		}
		// Add face(s) to chart.
		chart->basis = basis;
		for (uint32_t i = oldFaceCount; i < faceCount; i++) {
			const uint32_t f = chart->faces[i];
			m_faceChartArray[f] = chart->id;
			m_facesLeft--;
			chart->area = chart->area + m_faceAreas[f];
			chart->boundaryLength = computeBoundaryLength(chart, f);
			chart->centroidSum += m_mesh->triangleCenter(f);
		}
		chart->centroid = chart->centroidSum / float(chart->faces.size());
		// Refresh candidates.
		chart->candidates.clear();
		for (uint32_t i = 0; i < faceCount; i++) {
			// Traverse neighboring faces, add the ones that do not belong to any chart yet.
			const uint32_t f = chart->faces[i];
			for (uint32_t j = 0; j < 3; j++) {
				const uint32_t edge = f * 3 + j;
				const uint32_t oedge = m_mesh->oppositeEdge(edge);
				const uint32_t oface = meshEdgeFace(oedge);
				if (oedge != UINT32_MAX && !m_ignoreFaces[oface] && m_faceChartArray[oface] == -1) {
					// Don't add candidate face if failed to add its planar region to the chart before.
					if (!chart->failedPlanarRegions.contains(m_facePlanarRegionId[oface]))
						chart->candidates.push(oface);
				}
			}
		}
		// Evaluate candidate priorities.
		uint32_t candidateCount = chart->candidates.count();
		for (uint32_t i = 0; i < candidateCount; i++) {
			PriorityQueue::Pair &pair = chart->candidates.pairs[i];
			pair.priority = evaluateCost(chart, pair.face);
		}
		chart->candidates.sort();
		return true;
	}

	// Returns true if the seed has changed.
	bool relocateSeed(Chart *chart)
	{
		// Find the first N triangles that fit the proxy best.
		const uint32_t faceCount = chart->faces.size();
		m_bestTriangles.clear();
		for (uint32_t i = 0; i < faceCount; i++) {
			float priority = evaluateProxyFitMetric(chart, chart->faces[i]);
			m_bestTriangles.push(priority, chart->faces[i]);
		}
		// Of those, choose the least central triangle.
		uint32_t leastCentral = 0;
		float maxDistance = -1;
		const uint32_t bestCount = m_bestTriangles.count();
		for (uint32_t i = 0; i < bestCount; i++) {
			Vector3 faceCentroid = m_mesh->triangleCenter(m_bestTriangles.pairs[i].face);
			float distance = length(chart->centroid - faceCentroid);
			if (distance > maxDistance) {
				maxDistance = distance;
				leastCentral = m_bestTriangles.pairs[i].face;
			}
		}
		XA_DEBUG_ASSERT(maxDistance >= 0);
		// In order to prevent k-means cyles we record all the previously chosen seeds.
		for (uint32_t i = 0; i < chart->seeds.size(); i++) {
			// Treat seeds belong to the same planar region as equal.
			if (chart->seeds[i] == leastCentral || m_facePlanarRegionId[chart->seeds[i]] == m_facePlanarRegionId[leastCentral]) {
				// Move new seed to the end of the seed array.
				uint32_t last = chart->seeds.size() - 1;
				swap(chart->seeds[i], chart->seeds[last]);
				return false;
			}
		}
		// Append new seed.
		chart->seeds.push_back(leastCentral);
		return true;
	}

	// Evaluate combined metric.
	float evaluateCost(Chart *chart, uint32_t face) const
	{
		// Estimate boundary length and area:
		const float newChartArea = chart->area + m_faceAreas[face];
		const float newBoundaryLength = computeBoundaryLength(chart, face);
		// Enforce limits strictly:
		if (m_options.maxChartArea > 0.0f && newChartArea > m_options.maxChartArea)
			return FLT_MAX;
		if (m_options.maxBoundaryLength > 0.0f && newBoundaryLength > m_options.maxBoundaryLength)
			return FLT_MAX;
		if (dot(m_faceNormals[face], chart->basis.normal) < 0.5f)
			return FLT_MAX;
		// Penalize faces that cross seams, reward faces that close seams or reach boundaries.
		// Make sure normal seams are fully respected:
		const float N = evaluateNormalSeamMetric(chart, face);
		if (m_options.normalSeamMetricWeight >= 1000.0f && N > 0.0f)
			return FLT_MAX;
		float cost = m_options.normalSeamMetricWeight * N;
		if (m_options.proxyFitMetricWeight > 0.0f)
			cost += m_options.proxyFitMetricWeight * evaluateProxyFitMetric(chart, face);
		if (m_options.roundnessMetricWeight > 0.0f)
			cost += m_options.roundnessMetricWeight * evaluateRoundnessMetric(chart, face, newBoundaryLength, newChartArea);
		if (m_options.straightnessMetricWeight > 0.0f)
			cost += m_options.straightnessMetricWeight * evaluateStraightnessMetric(chart, face);
		if (m_options.textureSeamMetricWeight > 0.0f)
			cost += m_options.textureSeamMetricWeight * evaluateTextureSeamMetric(chart, face);
		//float R = evaluateCompletenessMetric(chart, face);
		//float D = evaluateDihedralAngleMetric(chart, face);
		// @@ Add a metric based on local dihedral angle.
		// @@ Tweaking the normal and texture seam metrics.
		// - Cause more impedance. Never cross 90 degree edges.
		XA_DEBUG_ASSERT(isFinite(cost));
		return cost;
	}

	// Returns a value in [0-1].
	float evaluateProxyFitMetric(Chart *chart, uint32_t f) const
	{
		const Vector3 faceNormal = m_faceNormals[f];
		// Use plane fitting metric for now:
		return 1 - dot(faceNormal, chart->basis.normal); // @@ normal deviations should be weighted by face area
	}

	float evaluateRoundnessMetric(Chart *chart, uint32_t /*face*/, float newBoundaryLength, float newChartArea) const
	{
		float roundness = square(chart->boundaryLength) / chart->area;
		float newRoundness = square(newBoundaryLength) / newChartArea;
		if (newRoundness > roundness) {
			return square(newBoundaryLength) / (newChartArea * 4.0f * kPi);
		} else {
			// Offer no impedance to faces that improve roundness.
			return 0;
		}
	}

	float evaluateStraightnessMetric(Chart *chart, uint32_t f) const
	{
		float l_out = 0.0f;
		float l_in = 0.0f;
		for (Mesh::FaceEdgeIterator it(m_mesh, f); !it.isDone(); it.advance()) {
			float l = m_edgeLengths[it.edge()];
			if (it.isBoundary() || m_ignoreFaces[it.oppositeFace()]) {
				l_out += l;
			} else {
				if (m_faceChartArray[it.oppositeFace()] != chart->id) {
					l_out += l;
				} else {
					l_in += l;
				}
			}
		}
		XA_DEBUG_ASSERT(l_in != 0.0f); // Candidate face must be adjacent to chart. @@ This is not true if the input mesh has zero-length edges.
		float ratio = (l_out - l_in) / (l_out + l_in);
		return min(ratio, 0.0f); // Only use the straightness metric to close gaps.
	}

	bool isNormalSeam(uint32_t edge) const
	{
		const uint32_t oppositeEdge = m_mesh->oppositeEdge(edge);
		if (oppositeEdge == UINT32_MAX)
			return false; // boundary edge
		if (m_mesh->flags() & MeshFlags::HasNormals) {
			const uint32_t v0 = m_mesh->vertexAt(meshEdgeIndex0(edge));
			const uint32_t v1 = m_mesh->vertexAt(meshEdgeIndex1(edge));
			const uint32_t ov0 = m_mesh->vertexAt(meshEdgeIndex0(oppositeEdge));
			const uint32_t ov1 = m_mesh->vertexAt(meshEdgeIndex1(oppositeEdge));
			return m_mesh->normal(v0) != m_mesh->normal(ov1) || m_mesh->normal(v1) != m_mesh->normal(ov0);
		}
		return m_faceNormals[meshEdgeFace(edge)] != m_faceNormals[meshEdgeFace(oppositeEdge)];
	}

	float evaluateNormalSeamMetric(Chart *chart, uint32_t f) const
	{
		float seamFactor = 0.0f;
		float totalLength = 0.0f;
		for (Mesh::FaceEdgeIterator it(m_mesh, f); !it.isDone(); it.advance()) {
			if (it.isBoundary() || m_ignoreFaces[it.oppositeFace()])
				continue;
			if (m_faceChartArray[it.oppositeFace()] != chart->id)
				continue;
			float l = m_edgeLengths[it.edge()];
			totalLength += l;
			if (!it.isSeam())
				continue;
			// Make sure it's a normal seam.
			if (isNormalSeam(it.edge())) {
				float d;
				if (m_mesh->flags() & MeshFlags::HasNormals) {
					const Vector3 &n0 = m_mesh->normal(it.vertex0());
					const Vector3 &n1 = m_mesh->normal(it.vertex1());
					const Vector3 &on0 = m_mesh->normal(m_mesh->vertexAt(meshEdgeIndex0(it.oppositeEdge())));
					const Vector3 &on1 = m_mesh->normal(m_mesh->vertexAt(meshEdgeIndex1(it.oppositeEdge())));
					const float d0 = clamp(dot(n0, on1), 0.0f, 1.0f);
					const float d1 = clamp(dot(n1, on0), 0.0f, 1.0f);
					d = (d0 + d1) * 0.5f;
				} else {
					d = clamp(dot(m_faceNormals[f], m_faceNormals[meshEdgeFace(it.oppositeEdge())]), 0.0f, 1.0f);
				}
				l *= 1 - d;
				seamFactor += l;
			}
		}
		if (seamFactor <= 0.0f)
			return 0.0f;
		return seamFactor / totalLength;
	}

	float evaluateTextureSeamMetric(Chart *chart, uint32_t f) const
	{
		float seamLength = 0.0f;
		float totalLength = 0.0f;
		for (Mesh::FaceEdgeIterator it(m_mesh, f); !it.isDone(); it.advance()) {
			if (it.isBoundary() || m_ignoreFaces[it.oppositeFace()])
				continue;
			if (m_faceChartArray[it.oppositeFace()] != chart->id)
				continue;
			float l = m_edgeLengths[it.edge()];
			totalLength += l;
			if (!it.isSeam())
				continue;
			// Make sure it's a texture seam.
			if (it.isTextureSeam())
				seamLength += l;
		}
		if (seamLength == 0.0f)
			return 0.0f; // Avoid division by zero.
		return seamLength / totalLength;
	}

	float computeBoundaryLength(Chart *chart, uint32_t f) const
	{
		float boundaryLength = chart->boundaryLength;
		// Add new edges, subtract edges shared with the chart.
		for (Mesh::FaceEdgeIterator it(m_mesh, f); !it.isDone(); it.advance()) {
			const float edgeLength = m_edgeLengths[it.edge()];
			if (it.isBoundary() || m_ignoreFaces[it.oppositeFace()]) {
				boundaryLength += edgeLength;
			} else {
				if (m_faceChartArray[it.oppositeFace()] != chart->id)
					boundaryLength += edgeLength;
				else
					boundaryLength -= edgeLength;
			}
		}
		return max(0.0f, boundaryLength);  // @@ Hack!
	}

	bool mergeChart(Chart *owner, Chart *chart, float sharedBoundaryLength)
	{
		const uint32_t oldOwnerFaceCount = owner->faces.size();
		const uint32_t chartFaceCount = chart->faces.size();
		owner->faces.push_back(chart->faces);
		for (uint32_t i = 0; i < chartFaceCount; i++) {
			XA_DEBUG_ASSERT(m_faceChartArray[chart->faces[i]] == chart->id);
			m_faceChartArray[chart->faces[i]] = owner->id;
		}
		// Compute basis using best fit normal.
		Basis basis;
		if (!computeChartBasis(owner, &basis)) {
			owner->faces.resize(oldOwnerFaceCount);
			for (uint32_t i = 0; i < chartFaceCount; i++)
				m_faceChartArray[chart->faces[i]] = chart->id;
			return false;
		}
		if (dot(basis.normal, m_faceNormals[owner->faces[0]]) < 0.0f) // Flip normal if oriented in the wrong direction.
			basis.normal = -basis.normal;
		// Compute orthogonal parameterization and check that it is valid.
		parameterizeChart(owner);
		if (!isChartParameterizationValid(owner)) {
			owner->faces.resize(oldOwnerFaceCount);
			for (uint32_t i = 0; i < chartFaceCount; i++)
				m_faceChartArray[chart->faces[i]] = chart->id;
			return false;
		}
		// Merge chart.
		owner->basis = basis;
		owner->failedPlanarRegions.push_back(chart->failedPlanarRegions);
		// Update adjacencies?
		owner->area += chart->area;
		owner->boundaryLength += chart->boundaryLength - sharedBoundaryLength;
		// Delete chart.
		m_chartArray[chart->id] = nullptr;
		chart->~Chart();
		XA_FREE(chart);
		return true;
	}

	const Mesh *m_mesh;
	const Array<uint32_t> *m_meshFaces;
	Array<bool> m_ignoreFaces;
	Array<float> m_edgeLengths;
	Array<float> m_faceAreas;
	Array<Vector3> m_faceNormals;
	Array<Vector2> m_texcoords;
	uint32_t m_facesLeft;
	Array<int> m_faceChartArray;
	Array<Chart *> m_chartArray;
	PriorityQueue m_bestTriangles;
	KISSRng m_rand;
	ChartOptions m_options;
	Array<Chart *> m_faceCandidateCharts;
	Array<float> m_faceCandidateCosts;
	Array<uint32_t> m_nextPlanarRegionFace;
	Array<uint32_t> m_facePlanarRegionId;
	Array<Vector3> m_tempPoints;
	UniformGrid2 m_boundaryGrid;
};

} // namespace segment

namespace param {

class JacobiPreconditioner
{
public:
	JacobiPreconditioner(const sparse::Matrix &M, bool symmetric) : m_inverseDiagonal(M.width())
	{
		XA_ASSERT(M.isSquare());
		for (uint32_t x = 0; x < M.width(); x++) {
			float elem = M.getCoefficient(x, x);
			//XA_DEBUG_ASSERT( elem != 0.0f ); // This can be zero in the presence of zero area triangles.
			if (symmetric) {
				m_inverseDiagonal[x] = (elem != 0) ? 1.0f / sqrtf(fabsf(elem)) : 1.0f;
			} else {
				m_inverseDiagonal[x] = (elem != 0) ? 1.0f / elem : 1.0f;
			}
		}
	}

	void apply(const FullVector &x, FullVector &y) const
	{
		XA_DEBUG_ASSERT(x.dimension() == m_inverseDiagonal.dimension());
		XA_DEBUG_ASSERT(y.dimension() == m_inverseDiagonal.dimension());
		// @@ Wrap vector component-wise product into a separate function.
		const uint32_t D = x.dimension();
		for (uint32_t i = 0; i < D; i++) {
			y[i] = m_inverseDiagonal[i] * x[i];
		}
	}

private:
	FullVector m_inverseDiagonal;
};

// Linear solvers.
class Solver
{
public:
	// Solve the symmetric system: At·A·x = At·b
	static bool LeastSquaresSolver(const sparse::Matrix &A, const FullVector &b, FullVector &x, float epsilon = 1e-5f)
	{
		XA_DEBUG_ASSERT(A.width() == x.dimension());
		XA_DEBUG_ASSERT(A.height() == b.dimension());
		XA_DEBUG_ASSERT(A.height() >= A.width()); // @@ If height == width we could solve it directly...
		const uint32_t D = A.width();
		sparse::Matrix At(A.height(), A.width());
		sparse::transpose(A, At);
		FullVector Atb(D);
		sparse::mult(At, b, Atb);
		sparse::Matrix AtA(D);
		sparse::mult(At, A, AtA);
		return SymmetricSolver(AtA, Atb, x, epsilon);
	}

	// See section 10.4.3 in: Mesh Parameterization: Theory and Practice, Siggraph Course Notes, August 2007
	static bool LeastSquaresSolver(const sparse::Matrix &A, const FullVector &b, FullVector &x, const uint32_t *lockedParameters, uint32_t lockedCount, float epsilon = 1e-5f)
	{
		XA_DEBUG_ASSERT(A.width() == x.dimension());
		XA_DEBUG_ASSERT(A.height() == b.dimension());
		XA_DEBUG_ASSERT(A.height() >= A.width() - lockedCount);
		// @@ This is not the most efficient way of building a system with reduced degrees of freedom. It would be faster to do it on the fly.
		const uint32_t D = A.width() - lockedCount;
		XA_DEBUG_ASSERT(D > 0);
		// Compute: b - Al * xl
		FullVector b_Alxl(b);
		for (uint32_t y = 0; y < A.height(); y++) {
			const uint32_t count = A.getRow(y).size();
			for (uint32_t e = 0; e < count; e++) {
				uint32_t column = A.getRow(y)[e].x;
				bool isFree = true;
				for (uint32_t i = 0; i < lockedCount; i++) {
					isFree &= (lockedParameters[i] != column);
				}
				if (!isFree) {
					b_Alxl[y] -= x[column] * A.getRow(y)[e].v;
				}
			}
		}
		// Remove locked columns from A.
		sparse::Matrix Af(D, A.height());
		for (uint32_t y = 0; y < A.height(); y++) {
			const uint32_t count = A.getRow(y).size();
			for (uint32_t e = 0; e < count; e++) {
				uint32_t column = A.getRow(y)[e].x;
				uint32_t ix = column;
				bool isFree = true;
				for (uint32_t i = 0; i < lockedCount; i++) {
					isFree &= (lockedParameters[i] != column);
					if (column > lockedParameters[i]) ix--; // shift columns
				}
				if (isFree) {
					Af.setCoefficient(ix, y, A.getRow(y)[e].v);
				}
			}
		}
		// Remove elements from x
		FullVector xf(D);
		for (uint32_t i = 0, j = 0; i < A.width(); i++) {
			bool isFree = true;
			for (uint32_t l = 0; l < lockedCount; l++) {
				isFree &= (lockedParameters[l] != i);
			}
			if (isFree) {
				xf[j++] = x[i];
			}
		}
		// Solve reduced system.
		bool result = LeastSquaresSolver(Af, b_Alxl, xf, epsilon);
		// Copy results back to x.
		for (uint32_t i = 0, j = 0; i < A.width(); i++) {
			bool isFree = true;
			for (uint32_t l = 0; l < lockedCount; l++) {
				isFree &= (lockedParameters[l] != i);
			}
			if (isFree) {
				x[i] = xf[j++];
			}
		}
		return result;
	}

private:
	/**
	* Compute the solution of the sparse linear system Ab=x using the Conjugate
	* Gradient method.
	*
	* Solving sparse linear systems:
	* (1)		A·x = b
	*
	* The conjugate gradient algorithm solves (1) only in the case that A is
	* symmetric and positive definite. It is based on the idea of minimizing the
	* function
	*
	* (2)		f(x) = 1/2·x·A·x - b·x
	*
	* This function is minimized when its gradient
	*
	* (3)		df = A·x - b
	*
	* is zero, which is equivalent to (1). The minimization is carried out by
	* generating a succession of search directions p.k and improved minimizers x.k.
	* At each stage a quantity alfa.k is found that minimizes f(x.k + alfa.k·p.k),
	* and x.k+1 is set equal to the new point x.k + alfa.k·p.k. The p.k and x.k are
	* built up in such a way that x.k+1 is also the minimizer of f over the whole
	* vector space of directions already taken, {p.1, p.2, . . . , p.k}. After N
	* iterations you arrive at the minimizer over the entire vector space, i.e., the
	* solution to (1).
	*
	* For a really good explanation of the method see:
	*
	* "An Introduction to the Conjugate Gradient Method Without the Agonizing Pain",
	* Jonhathan Richard Shewchuk.
	*
	**/
	// Conjugate gradient with preconditioner.
	static bool ConjugateGradientSolver(const JacobiPreconditioner &preconditioner, const sparse::Matrix &A, const FullVector &b, FullVector &x, float epsilon)
	{
		XA_DEBUG_ASSERT( A.isSquare() );
		XA_DEBUG_ASSERT( A.width() == b.dimension() );
		XA_DEBUG_ASSERT( A.width() == x.dimension() );
		int i = 0;
		const int D = A.width();
		const int i_max = 4 * D;   // Convergence should be linear, but in some cases, it's not.
		FullVector r(D);    // residual
		FullVector p(D);    // search direction
		FullVector q(D);    //
		FullVector s(D);    // preconditioned
		float delta_0;
		float delta_old;
		float delta_new;
		float alpha;
		float beta;
		// r = b - A·x
		sparse::copy(b, r);
		sparse::sgemv(-1, A, x, 1, r);
		// p = M^-1 · r
		preconditioner.apply(r, p);
		delta_new = sparse::dot(r, p);
		delta_0 = delta_new;
		while (i < i_max && delta_new > epsilon * epsilon * delta_0) {
			i++;
			// q = A·p
			sparse::mult(A, p, q);
			// alpha = delta_new / p·q
			alpha = delta_new / sparse::dot(p, q);
			// x = alfa·p + x
			sparse::saxpy(alpha, p, x);
			if ((i & 31) == 0) { // recompute r after 32 steps
									// r = b - A·x
				sparse::copy(b, r);
				sparse::sgemv(-1, A, x, 1, r);
			} else {
				// r = r - alfa·q
				sparse::saxpy(-alpha, q, r);
			}
			// s = M^-1 · r
			preconditioner.apply(r, s);
			delta_old = delta_new;
			delta_new = sparse::dot( r, s );
			beta = delta_new / delta_old;
			// p = s + beta·p
			sparse::scal(beta, p);
			sparse::saxpy(1, s, p);
		}
		return delta_new <= epsilon * epsilon * delta_0;
	}

	static bool SymmetricSolver(const sparse::Matrix &A, const FullVector &b, FullVector &x, float epsilon = 1e-5f)
	{
		XA_DEBUG_ASSERT(A.height() == A.width());
		XA_DEBUG_ASSERT(A.height() == b.dimension());
		XA_DEBUG_ASSERT(b.dimension() == x.dimension());
		JacobiPreconditioner jacobi(A, true);
		return ConjugateGradientSolver(jacobi, A, b, x, epsilon);
	}
};

// Fast sweep in 3 directions
static bool findApproximateDiameterVertices(Mesh *mesh, uint32_t *a, uint32_t *b)
{
	XA_DEBUG_ASSERT(a != nullptr);
	XA_DEBUG_ASSERT(b != nullptr);
	const uint32_t vertexCount = mesh->vertexCount();
	uint32_t minVertex[3];
	uint32_t maxVertex[3];
	minVertex[0] = minVertex[1] = minVertex[2] = UINT32_MAX;
	maxVertex[0] = maxVertex[1] = maxVertex[2] = UINT32_MAX;
	for (uint32_t v = 1; v < vertexCount; v++) {
		if (mesh->isBoundaryVertex(v)) {
			minVertex[0] = minVertex[1] = minVertex[2] = v;
			maxVertex[0] = maxVertex[1] = maxVertex[2] = v;
			break;
		}
	}
	if (minVertex[0] == UINT32_MAX) {
		// Input mesh has not boundaries.
		return false;
	}
	for (uint32_t v = 1; v < vertexCount; v++) {
		if (!mesh->isBoundaryVertex(v)) {
			// Skip interior vertices.
			continue;
		}
		const Vector3 &pos = mesh->position(v);
		if (pos.x < mesh->position(minVertex[0]).x)
			minVertex[0] = v;
		else if (pos.x > mesh->position(maxVertex[0]).x)
			maxVertex[0] = v;
		if (pos.y < mesh->position(minVertex[1]).y)
			minVertex[1] = v;
		else if (pos.y > mesh->position(maxVertex[1]).y)
			maxVertex[1] = v;
		if (pos.z < mesh->position(minVertex[2]).z)
			minVertex[2] = v;
		else if (pos.z > mesh->position(maxVertex[2]).z)
			maxVertex[2] = v;
	}
	float lengths[3];
	for (int i = 0; i < 3; i++) {
		lengths[i] = length(mesh->position(minVertex[i]) - mesh->position(maxVertex[i]));
	}
	if (lengths[0] > lengths[1] && lengths[0] > lengths[2]) {
		*a = minVertex[0];
		*b = maxVertex[0];
	} else if (lengths[1] > lengths[2]) {
		*a = minVertex[1];
		*b = maxVertex[1];
	} else {
		*a = minVertex[2];
		*b = maxVertex[2];
	}
	return true;
}

// Conformal relations from Brecht Van Lommel (based on ABF):

static float vec_angle_cos(const Vector3 &v1, const Vector3 &v2, const Vector3 &v3)
{
	Vector3 d1 = v1 - v2;
	Vector3 d2 = v3 - v2;
	return clamp(dot(d1, d2) / (length(d1) * length(d2)), -1.0f, 1.0f);
}

static float vec_angle(const Vector3 &v1, const Vector3 &v2, const Vector3 &v3)
{
	float dot = vec_angle_cos(v1, v2, v3);
	return acosf(dot);
}

static void triangle_angles(const Vector3 &v1, const Vector3 &v2, const Vector3 &v3, float *a1, float *a2, float *a3)
{
	*a1 = vec_angle(v3, v1, v2);
	*a2 = vec_angle(v1, v2, v3);
	*a3 = kPi - *a2 - *a1;
}

static void setup_abf_relations(sparse::Matrix &A, int row, int id0, int id1, int id2, const Vector3 &p0, const Vector3 &p1, const Vector3 &p2)
{
	// @@ IC: Wouldn't it be more accurate to return cos and compute 1-cos^2?
	// It does indeed seem to be a little bit more robust.
	// @@ Need to revisit this more carefully!
	float a0, a1, a2;
	triangle_angles(p0, p1, p2, &a0, &a1, &a2);
	float s0 = sinf(a0);
	float s1 = sinf(a1);
	float s2 = sinf(a2);
	if (s1 > s0 && s1 > s2) {
		swap(s1, s2);
		swap(s0, s1);
		swap(a1, a2);
		swap(a0, a1);
		swap(id1, id2);
		swap(id0, id1);
	} else if (s0 > s1 && s0 > s2) {
		swap(s0, s2);
		swap(s0, s1);
		swap(a0, a2);
		swap(a0, a1);
		swap(id0, id2);
		swap(id0, id1);
	}
	float c0 = cosf(a0);
	float ratio = (s2 == 0.0f) ? 1.0f : s1 / s2;
	float cosine = c0 * ratio;
	float sine = s0 * ratio;
	// Note  : 2*id + 0 --> u
	//         2*id + 1 --> v
	int u0_id = 2 * id0 + 0;
	int v0_id = 2 * id0 + 1;
	int u1_id = 2 * id1 + 0;
	int v1_id = 2 * id1 + 1;
	int u2_id = 2 * id2 + 0;
	int v2_id = 2 * id2 + 1;
	// Real part
	A.setCoefficient(u0_id, 2 * row + 0, cosine - 1.0f);
	A.setCoefficient(v0_id, 2 * row + 0, -sine);
	A.setCoefficient(u1_id, 2 * row + 0, -cosine);
	A.setCoefficient(v1_id, 2 * row + 0, sine);
	A.setCoefficient(u2_id, 2 * row + 0, 1);
	// Imaginary part
	A.setCoefficient(u0_id, 2 * row + 1, sine);
	A.setCoefficient(v0_id, 2 * row + 1, cosine - 1.0f);
	A.setCoefficient(u1_id, 2 * row + 1, -sine);
	A.setCoefficient(v1_id, 2 * row + 1, -cosine);
	A.setCoefficient(v2_id, 2 * row + 1, 1);
}

static bool computeLeastSquaresConformalMap(Mesh *mesh)
{
	// For this to work properly, mesh should not have colocals that have the same
	// attributes, unless you want the vertices to actually have different texcoords.
	const uint32_t vertexCount = mesh->vertexCount();
	const uint32_t D = 2 * vertexCount;
	const uint32_t N = 2 * mesh->faceCount();
	// N is the number of equations (one per triangle)
	// D is the number of variables (one per vertex; there are 2 pinned vertices).
	if (N < D - 4) {
		return false;
	}
	sparse::Matrix A(D, N);
	FullVector b(N);
	FullVector x(D);
	// Fill b:
	b.fill(0.0f);
	// Fill x:
	uint32_t v0, v1;
	if (!findApproximateDiameterVertices(mesh, &v0, &v1)) {
		// Mesh has no boundaries.
		return false;
	}
	if (mesh->texcoord(v0) == mesh->texcoord(v1)) {
		// LSCM expects an existing parameterization.
		return false;
	}
	for (uint32_t v = 0; v < vertexCount; v++) {
		// Initial solution.
		x[2 * v + 0] = mesh->texcoord(v).x;
		x[2 * v + 1] = mesh->texcoord(v).y;
	}
	// Fill A:
	const uint32_t faceCount = mesh->faceCount();
	for (uint32_t f = 0, t = 0; f < faceCount; f++) {
		const uint32_t vertex0 = mesh->vertexAt(f * 3 + 0);
		const uint32_t vertex1 = mesh->vertexAt(f * 3 + 1);
		const uint32_t vertex2 = mesh->vertexAt(f * 3 + 2);
		setup_abf_relations(A, t, vertex0, vertex1, vertex2, mesh->position(vertex0), mesh->position(vertex1), mesh->position(vertex2));
		t++;
	}
	const uint32_t lockedParameters[] = {
		2 * v0 + 0,
		2 * v0 + 1,
		2 * v1 + 0,
		2 * v1 + 1
	};
	// Solve
	Solver::LeastSquaresSolver(A, b, x, lockedParameters, 4, 0.000001f);
	// Map x back to texcoords:
	for (uint32_t v = 0; v < vertexCount; v++)
		mesh->texcoord(v) = Vector2(x[2 * v + 0], x[2 * v + 1]);
	return true;
}

#if XA_RECOMPUTE_CHARTS
struct PiecewiseParameterization
{
	PiecewiseParameterization(const Mesh *mesh, uint32_t faceCount) : m_mesh(mesh), m_faceCount(faceCount)
	{
		const uint32_t vertexCount = m_mesh->vertexCount();
		m_texcoords.resize(vertexCount);
		m_patch.reserve(m_faceCount);
		m_faceAssigned.resize(m_faceCount);
		m_faceAssigned.clearAll();
		m_faceInvalid.resize(m_faceCount);
		m_vertexInPatch.resize(vertexCount);
		m_faceInCandidates.resize(m_faceCount);
	}

	ConstArrayView<uint32_t> chartFaces() const { return m_patch; }
	const Vector2 *texcoords() const { return m_texcoords.data(); }

	bool computeChart()
	{
		m_patch.clear();
		m_faceInvalid.clearAll();
		m_vertexInPatch.clearAll();
		// Add the seed face (first unassigned face) to the patch.
		uint32_t seed = UINT32_MAX;
		for (uint32_t f = 0; f < m_faceCount; f++) {
			if (m_faceAssigned.bitAt(f))
				continue;
			seed = f;
			m_patch.push_back(seed);
			m_faceAssigned.setBitAt(seed);
			Vector2 texcoords[3];
			orthoProjectFace(seed, texcoords);
			for (uint32_t i = 0; i < 3; i++) {
				const uint32_t vertex = m_mesh->vertexAt(seed * 3 + i);
				m_vertexInPatch.setBitAt(vertex);
				m_texcoords[vertex] = texcoords[i];
			}
		}
		if (seed == UINT32_MAX)
			return false;
		for (;;) {
			findCandidates();
			if (m_candidates.isEmpty())
				break;
			// Link candidates that share the same vertex. Set cost to max for all linked candidates.
			for (uint32_t i = 0; i < m_candidates.size(); i++) {
				if (m_candidates[i].next != UINT32_MAX)
					continue;
				uint32_t current = i;
				float maxCost = m_candidates[current].cost;
				for (uint32_t j = i + 1; j < m_candidates.size(); j++) {
					if (m_candidates[j].vertex == m_candidates[current].vertex) {
						m_candidates[current].next = j;
						current = j;
						maxCost = max(maxCost, m_candidates[current].cost);
					}
				}
				if (current != i) {
					current = i;
					for (;;) {
						m_candidates[current].cost = maxCost;
						current = m_candidates[current].next;
						if (current == UINT32_MAX)
							break;
					}
				}
			}
			// Find the candidate with the lowest cost.
			float lowestCost = m_candidates[0].cost;
			uint32_t bestCandidate = 0;
			for (uint32_t i = 1; i < m_candidates.size(); i++) {
				if (m_candidates[i].cost < lowestCost) {
					lowestCost = m_candidates[i].cost;
					bestCandidate = i;
				}
			}
			// Compute the position by averaging linked best candidates.
			// Add faces to the patch.
			Vector2 position(0.0f);
			uint32_t current = bestCandidate, n = 0;
			for (;;) {
				const Candidate &candidate = m_candidates[current];
				position += candidate.position;
				n++;
				m_patch.push_back(candidate.face);
				m_faceAssigned.setBitAt(candidate.face);
				current = candidate.next;
				if (current == UINT32_MAX)
					break;
			}
			position *= 1.0f / (float)n;
			const uint32_t freeVertex = m_candidates[bestCandidate].vertex;
			m_texcoords[freeVertex] = position;
			m_vertexInPatch.setBitAt(freeVertex);
		}
		return true;
	}

private:
	struct Candidate
	{
		uint32_t face, vertex;
		uint32_t next; // The next candidate with the same vertex.
		Vector2 position;
		float cost;
	};

	const Mesh * const m_mesh;
	const uint32_t m_faceCount;
	Array<Vector2> m_texcoords;
	Array<Candidate> m_candidates;
	BitArray m_faceInCandidates;
	Array<uint32_t> m_patch;
	BitArray m_faceAssigned, m_faceInvalid, m_vertexInPatch;

	// Find candidate faces on the patch front.
	void findCandidates()
	{
		m_candidates.clear();
		m_faceInCandidates.clearAll();
		for (uint32_t i = 0; i < m_patch.size(); i++) {
			for (Mesh::FaceEdgeIterator it(m_mesh, m_patch[i]); !it.isDone(); it.advance()) {
				const uint32_t oface = it.oppositeFace();
				if (oface == UINT32_MAX || oface >= m_faceCount || m_faceAssigned.bitAt(oface) || m_faceInvalid.bitAt(oface) || m_faceInCandidates.bitAt(oface))
					continue;
				// Found an active edge on the patch front.
				// Find the free vertex (the vertex that isn't on the active edge).
				// Compute the orientation of the other patch face vertex to the active edge.
				uint32_t freeVertex = UINT32_MAX;
				float orient = 0.0f;
				for (uint32_t j = 0; j < 3; j++) {
					const uint32_t vertex = m_mesh->vertexAt(oface * 3 + j);
					if (vertex != it.vertex0() && vertex != it.vertex1()) {
						freeVertex = vertex;
						orient = orientToEdge(it.texcoord0(), it.texcoord1(), m_texcoords[m_mesh->vertexAt(m_patch[i] * 3 + j)]);
						break;
					}
				}
				XA_DEBUG_ASSERT(freeVertex != UINT32_MAX);
				// If the free vertex is already in the patch, the face is enclosed by the patch. Add the face to the patch - don't need to assign texcoords.
				if (m_vertexInPatch.bitAt(freeVertex)) {
					freeVertex = UINT32_MAX;
					m_patch.push_back(oface);
					m_faceAssigned.setBitAt(oface);
					continue;
				}
				addCandidateFace(it.edge(), orient, oface, it.oppositeEdge(), freeVertex);
			}
		}
	}

	void addCandidateFace(uint32_t patchEdge, float patchVertexOrient, uint32_t face, uint32_t edge, uint32_t freeVertex)
	{
		Vector2 texcoords[3];
		orthoProjectFace(face, texcoords);
		// Find corresponding vertices between the patch edge and candidate edge.
		const uint32_t vertex0 = m_mesh->vertexAt(meshEdgeIndex0(patchEdge));
		const uint32_t vertex1 = m_mesh->vertexAt(meshEdgeIndex1(patchEdge));
		uint32_t localVertex0 = UINT32_MAX, localVertex1 = UINT32_MAX, localFreeVertex = UINT32_MAX;
		for (uint32_t i = 0; i < 3; i++) {
			const uint32_t vertex = m_mesh->vertexAt(face * 3 + i);
			if (vertex == m_mesh->vertexAt(meshEdgeIndex1(edge)))
				localVertex0 = i;
			else if (vertex == m_mesh->vertexAt(meshEdgeIndex0(edge)))
				localVertex1 = i;
			else
				localFreeVertex = i;
		}
		// Scale orthogonal projection to match the patch edge.
		const Vector2 patchEdgeVec = m_texcoords[vertex1] - m_texcoords[vertex0];
		const Vector2 localEdgeVec = texcoords[localVertex1] - texcoords[localVertex0];
		const float len1 = length(patchEdgeVec);
		const float len2 = length(localEdgeVec);
		const float scale = len1 / len2;
		XA_ASSERT(scale > 0.0f);
		for (uint32_t i = 0; i < 3; i++)
			texcoords[i] *= scale;
		// Translate to the first vertex on the patch edge.
		const Vector2 translate = m_texcoords[vertex0] - texcoords[localVertex0];
		for (uint32_t i = 0; i < 3; i++)
			texcoords[i] += translate;
		// Compute the angle between the patch edge and the corresponding local edge.
		const float angle = atan2f(patchEdgeVec.y, patchEdgeVec.x) - atan2f(localEdgeVec.y, localEdgeVec.x);
		// Rotate so the patch edge and the corresponding local edge occupy the same space.
		for (uint32_t i = 0; i < 3; i++) {
			if (i == localVertex0)
				continue;
			Vector2 &uv = texcoords[i];
			uv -= texcoords[localVertex0]; // Rotate around the first vertex.
			const float c = cosf(angle);
			const float s = sinf(angle);
			const float x = uv.x * c - uv.y * s;
			const float y = uv.y * c + uv.x * s;
			uv.x = x + texcoords[localVertex0].x;
			uv.y = y + texcoords[localVertex0].y;
		}
		// Check for local overlap (flipped triangle).
		// The patch face vertex that isn't on the active edge and the free vertex should be oriented on opposite sides to the active edge.
		const float freeVertexOrient = orientToEdge(m_texcoords[vertex0], m_texcoords[vertex1], texcoords[localFreeVertex]);
		if ((patchVertexOrient < 0.0f && freeVertexOrient < 0.0f) || (patchVertexOrient > 0.0f && freeVertexOrient > 0.0f)) {
			m_faceInvalid.setBitAt(face);
			return;
		}
		// Add the candidate.
		Candidate candidate;
		candidate.face = face;
		candidate.vertex = freeVertex;
		candidate.position = texcoords[localFreeVertex];
		candidate.next = UINT32_MAX;
		candidate.cost = fabsf(scale - 1.0f);
		m_candidates.push_back(candidate);
		m_faceInCandidates.setBitAt(face);
	}

	void orthoProjectFace(uint32_t face, Vector2 *texcoords) const
	{
		const Vector3 normal = m_mesh->triangleNormal(face);
		const Vector3 tangent = normalize(m_mesh->position(m_mesh->vertexAt(face * 3 + 1)) - m_mesh->position(m_mesh->vertexAt(face * 3 + 0)), kEpsilon);
		const Vector3 bitangent = cross(normal, tangent);
		for (uint32_t i = 0; i < 3; i++) {
			const Vector3 &pos = m_mesh->position(m_mesh->vertexAt(face * 3 + i));
			texcoords[i] = Vector2(dot(tangent, pos), dot(bitangent, pos));
		}
	}

	float parametricArea(const Vector2 *texcoords) const
	{
		const Vector2 &v1 = texcoords[0];
		const Vector2 &v2 = texcoords[1];
		const Vector2 &v3 = texcoords[2];
		return ((v2.x - v1.x) * (v3.y - v1.y) - (v3.x - v1.x) * (v2.y - v1.y)) * 0.5f;
	}

	// Return value is positive if the point is one side of the edge, negative if on the other side.
	float orientToEdge(Vector2 edgeVertex0, Vector2 edgeVertex1, Vector2 point) const
	{
		return (edgeVertex0.x - point.x) * (edgeVertex1.y - point.y) - (edgeVertex0.y - point.y) * (edgeVertex1.x - point.x);
	}
};
#endif

// Estimate quality of existing parameterization.
struct Quality
{
	// computeBoundaryIntersection
	bool boundaryIntersection = false;

	// computeFlippedFaces
	uint32_t totalTriangleCount = 0;
	uint32_t flippedTriangleCount = 0;
	uint32_t zeroAreaTriangleCount = 0;

	// computeMetrics
	float totalParametricArea = 0.0f;
	float totalGeometricArea = 0.0f;
	float stretchMetric = 0.0f;
	float maxStretchMetric = 0.0f;
	float conformalMetric = 0.0f;
	float authalicMetric = 0.0f;

	void computeBoundaryIntersection(const Mesh *mesh, UniformGrid2 &boundaryGrid)
	{
		boundaryGrid.reset(mesh->texcoords(), mesh->indices());
		const Array<uint32_t> &boundaryEdges = mesh->boundaryEdges();
		const uint32_t boundaryEdgeCount = boundaryEdges.size();
		for (uint32_t i = 0; i < boundaryEdgeCount; i++)
			boundaryGrid.append(boundaryEdges[i]);
		boundaryIntersection = boundaryGrid.intersectSelf(mesh->epsilon());
#if XA_DEBUG_EXPORT_BOUNDARY_GRID
		static int exportIndex = 0;
		char filename[256];
		XA_SPRINTF(filename, sizeof(filename), "debug_boundary_grid_%03d.tga", exportIndex);
		boundaryGrid.debugExport(filename);
		exportIndex++;
#endif
	}

	void computeFlippedFaces(const Mesh *mesh, uint32_t faceCount, Array<uint32_t> *flippedFaces)
	{
		totalTriangleCount = flippedTriangleCount = zeroAreaTriangleCount = 0;
		if (flippedFaces)
			flippedFaces->clear();
		for (uint32_t f = 0; f < faceCount; f++) {
			Vector2 texcoord[3];
			for (int i = 0; i < 3; i++) {
				const uint32_t v = mesh->vertexAt(f * 3 + i);
				texcoord[i] = mesh->texcoord(v);
			}
			totalTriangleCount++;
			const float t1 = texcoord[0].x;
			const float s1 = texcoord[0].y;
			const float t2 = texcoord[1].x;
			const float s2 = texcoord[1].y;
			const float t3 = texcoord[2].x;
			const float s3 = texcoord[2].y;
			const float parametricArea = ((s2 - s1) * (t3 - t1) - (s3 - s1) * (t2 - t1)) * 0.5f;
			if (isZero(parametricArea, kAreaEpsilon)) {
				zeroAreaTriangleCount++;
				continue;
			}
			if (parametricArea < 0.0f) {
				// Count flipped triangles.
				flippedTriangleCount++;
				if (flippedFaces)
					flippedFaces->push_back(f);
			}
		}
		if (flippedTriangleCount + zeroAreaTriangleCount == totalTriangleCount) {
			// If all triangles are flipped, then none are.
			if (flippedFaces)
				flippedFaces->clear();
			flippedTriangleCount = 0;
		}
		if (flippedTriangleCount > totalTriangleCount / 2)
		{
			// If more than half the triangles are flipped, reverse the flipped / not flipped classification.
			flippedTriangleCount = totalTriangleCount - flippedTriangleCount;
			if (flippedFaces) {
				Array<uint32_t> temp;
				flippedFaces->copyTo(temp);
				flippedFaces->clear();
				for (uint32_t f = 0; f < faceCount; f++) {
					bool match = false;
					for (uint32_t ff = 0; ff < temp.size(); ff++) {
						if (temp[ff] == f) {
							match = true;
							break;
						}
					}
					if (!match)
						flippedFaces->push_back(f);
				}
			}
		}
	}

	void computeMetrics(const Mesh *mesh, uint32_t faceCount)
	{
		totalGeometricArea = totalParametricArea = 0.0f;
		stretchMetric = maxStretchMetric = conformalMetric = authalicMetric = 0.0f;
		for (uint32_t f = 0; f < faceCount; f++) {
			Vector3 pos[3];
			Vector2 texcoord[3];
			for (int i = 0; i < 3; i++) {
				const uint32_t v = mesh->vertexAt(f * 3 + i);
				pos[i] = mesh->position(v);
				texcoord[i] = mesh->texcoord(v);
			}
			// Evaluate texture stretch metric. See:
			// - "Texture Mapping Progressive Meshes", Sander, Snyder, Gortler & Hoppe
			// - "Mesh Parameterization: Theory and Practice", Siggraph'07 Course Notes, Hormann, Levy & Sheffer.
			const float t1 = texcoord[0].x;
			const float s1 = texcoord[0].y;
			const float t2 = texcoord[1].x;
			const float s2 = texcoord[1].y;
			const float t3 = texcoord[2].x;
			const float s3 = texcoord[2].y;
			float parametricArea = ((s2 - s1) * (t3 - t1) - (s3 - s1) * (t2 - t1)) * 0.5f;
			if (isZero(parametricArea, kAreaEpsilon))
				continue;
			if (parametricArea < 0.0f)
				parametricArea = fabsf(parametricArea);
			const float geometricArea = length(cross(pos[1] - pos[0], pos[2] - pos[0])) / 2;
			const Vector3 Ss = (pos[0] * (t2 - t3) + pos[1] * (t3 - t1) + pos[2] * (t1 - t2)) / (2 * parametricArea);
			const Vector3 St = (pos[0] * (s3 - s2) + pos[1] * (s1 - s3) + pos[2] * (s2 - s1)) / (2 * parametricArea);
			const float a = dot(Ss, Ss); // E
			const float b = dot(Ss, St); // F
			const float c = dot(St, St); // G
										 // Compute eigen-values of the first fundamental form:
			const float sigma1 = sqrtf(0.5f * max(0.0f, a + c - sqrtf(square(a - c) + 4 * square(b)))); // gamma uppercase, min eigenvalue.
			const float sigma2 = sqrtf(0.5f * max(0.0f, a + c + sqrtf(square(a - c) + 4 * square(b)))); // gamma lowercase, max eigenvalue.
			XA_ASSERT(sigma2 > sigma1 || equal(sigma1, sigma2, kEpsilon));
			// isometric: sigma1 = sigma2 = 1
			// conformal: sigma1 / sigma2 = 1
			// authalic: sigma1 * sigma2 = 1
			const float rmsStretch = sqrtf((a + c) * 0.5f);
			const float rmsStretch2 = sqrtf((square(sigma1) + square(sigma2)) * 0.5f);
			XA_DEBUG_ASSERT(equal(rmsStretch, rmsStretch2, 0.01f));
			XA_UNUSED(rmsStretch2);
			stretchMetric += square(rmsStretch) * geometricArea;
			maxStretchMetric = max(maxStretchMetric, sigma2);
			if (!isZero(sigma1, 0.000001f)) {
				// sigma1 is zero when geometricArea is zero.
				conformalMetric += (sigma2 / sigma1) * geometricArea;
			}
			authalicMetric += (sigma1 * sigma2) * geometricArea;
			// Accumulate total areas.
			totalGeometricArea += geometricArea;
			totalParametricArea += parametricArea;
		}
		XA_DEBUG_ASSERT(isFinite(totalParametricArea) && totalParametricArea >= 0);
		XA_DEBUG_ASSERT(isFinite(totalGeometricArea) && totalGeometricArea >= 0);
		XA_DEBUG_ASSERT(isFinite(stretchMetric));
		XA_DEBUG_ASSERT(isFinite(maxStretchMetric));
		XA_DEBUG_ASSERT(isFinite(conformalMetric));
		XA_DEBUG_ASSERT(isFinite(authalicMetric));
		if (totalGeometricArea > 0.0f) {
			const float normFactor = sqrtf(totalParametricArea / totalGeometricArea);
			stretchMetric = sqrtf(stretchMetric / totalGeometricArea) * normFactor;
			maxStretchMetric  *= normFactor;
			conformalMetric = sqrtf(conformalMetric / totalGeometricArea);
			authalicMetric = sqrtf(authalicMetric / totalGeometricArea);
		}
	}
};

struct ChartWarningFlags
{
	enum Enum
	{
		CloseHolesFailed = 1<<1,
		FixTJunctionsDuplicatedEdge = 1<<2,
		FixTJunctionsFailed = 1<<3,
		TriangulateDuplicatedEdge = 1<<4,
	};
};

/// A chart is a connected set of faces with a certain topology (usually a disk).
class Chart
{
public:
<<<<<<< HEAD
	Chart(const Basis &basis, ConstArrayView<uint32_t> faces, const Mesh *originalMesh, uint32_t meshId, uint32_t chartGroupId, uint32_t chartId) : m_basis(basis), m_mesh(nullptr), m_unifiedMesh(nullptr), m_isDisk(false), m_isOrtho(false), m_isPlanar(false), m_warningFlags(0), m_closedHolesCount(0), m_fixedTJunctionsCount(0)
=======
	Chart(const segment::Atlas *atlas, const Mesh *originalMesh, uint32_t chartIndex, uint32_t meshId, uint32_t chartGroupId, uint32_t chartId) : m_mesh(nullptr), m_unifiedMesh(nullptr), m_isOrtho(false), m_isPlanar(false), m_warningFlags(0), m_closedHolesCount(0), m_fixedTJunctionsCount(0)
>>>>>>> 2a43bc1f
	{
		XA_UNUSED(meshId);
		XA_UNUSED(chartGroupId);
		XA_UNUSED(chartId);
		m_faceArray.copyFrom(faces.data, faces.length);
		// Copy face indices.
		m_mesh = XA_NEW_ARGS(MemTag::Mesh, Mesh, originalMesh->epsilon(), m_faceArray.size() * 3, m_faceArray.size());
		m_unifiedMesh = XA_NEW_ARGS(MemTag::Mesh, Mesh, originalMesh->epsilon(), m_faceArray.size() * 3, m_faceArray.size());
		Array<uint32_t> chartMeshIndices;
		chartMeshIndices.resize(originalMesh->vertexCount());
		chartMeshIndices.setAll(UINT32_MAX);
		Array<uint32_t> unifiedMeshIndices;
		unifiedMeshIndices.resize(originalMesh->vertexCount());
		unifiedMeshIndices.setAll(UINT32_MAX);
		// Add vertices.
		const uint32_t faceCount = m_initialFaceCount = m_faceArray.size();
		for (uint32_t f = 0; f < faceCount; f++) {
			for (uint32_t i = 0; i < 3; i++) {
				const uint32_t vertex = originalMesh->vertexAt(m_faceArray[f] * 3 + i);
				const uint32_t unifiedVertex = originalMesh->firstColocal(vertex);
				if (unifiedMeshIndices[unifiedVertex] == (uint32_t)~0) {
					unifiedMeshIndices[unifiedVertex] = m_unifiedMesh->vertexCount();
					XA_DEBUG_ASSERT(equal(originalMesh->position(vertex), originalMesh->position(unifiedVertex), originalMesh->epsilon()));
					m_unifiedMesh->addVertex(originalMesh->position(vertex));
				}
				if (chartMeshIndices[vertex] == (uint32_t)~0) {
					chartMeshIndices[vertex] = m_mesh->vertexCount();
					m_chartToOriginalMap.push_back(vertex);
					m_chartToUnifiedMap.push_back(unifiedMeshIndices[unifiedVertex]);
					m_mesh->addVertex(originalMesh->position(vertex), Vector3(0.0f), originalMesh->texcoord(vertex));
				}
			}
		}
		// Add faces.
		for (uint32_t f = 0; f < faceCount; f++) {
			uint32_t indices[3], unifiedIndices[3];
			for (uint32_t i = 0; i < 3; i++) {
				const uint32_t vertex = originalMesh->vertexAt(m_faceArray[f] * 3 + i);
				indices[i] = chartMeshIndices[vertex];
				unifiedIndices[i] = unifiedMeshIndices[originalMesh->firstColocal(vertex)];
			}
			Mesh::AddFaceResult::Enum result = m_mesh->addFace(indices);
			XA_UNUSED(result);
			XA_DEBUG_ASSERT(result == Mesh::AddFaceResult::OK);
#if XA_DEBUG
			// Unifying colocals may create degenerate edges. e.g. if two triangle vertices are colocal.
			for (int i = 0; i < 3; i++) {
				const uint32_t index1 = unifiedIndices[i];
				const uint32_t index2 = unifiedIndices[(i + 1) % 3];
				XA_DEBUG_ASSERT(index1 != index2);
			}
#endif
			result = m_unifiedMesh->addFace(unifiedIndices);
			XA_UNUSED(result);
			XA_DEBUG_ASSERT(result == Mesh::AddFaceResult::OK);
		}
		m_mesh->createBoundaries(); // For AtlasPacker::computeBoundingBox
		m_unifiedMesh->createBoundaries();
		m_isPlanar = meshIsPlanar(*m_unifiedMesh);
		if (!m_isPlanar) {
			m_unifiedMesh->linkBoundaries();
#if XA_DEBUG_EXPORT_OBJ_BEFORE_FIX_TJUNCTION
			m_unifiedMesh->writeObjFile("debug_before_fix_tjunction.obj");
#endif
			bool duplicatedEdge = false, failed = false;
			XA_PROFILE_START(fixChartMeshTJunctions)
			Mesh *fixedUnifiedMesh = meshFixTJunctions(*m_unifiedMesh, &duplicatedEdge, &failed, &m_fixedTJunctionsCount);
			XA_PROFILE_END(fixChartMeshTJunctions)
			if (fixedUnifiedMesh) {
				if (duplicatedEdge)
					m_warningFlags |= ChartWarningFlags::FixTJunctionsDuplicatedEdge;
				if (failed)
					m_warningFlags |= ChartWarningFlags::FixTJunctionsFailed;
				m_unifiedMesh->~Mesh();
				XA_FREE(m_unifiedMesh);
				m_unifiedMesh = fixedUnifiedMesh;
				m_unifiedMesh->createBoundaries();
				m_unifiedMesh->linkBoundaries();
				m_initialFaceCount = m_unifiedMesh->faceCount(); // Fixing t-junctions rewrites faces.
			}
			// See if there are any holes that need closing.
			Array<uint32_t> boundaryLoops;
			meshGetBoundaryLoops(*m_unifiedMesh, boundaryLoops);
			if (boundaryLoops.size() > 1) {
#if XA_DEBUG_EXPORT_OBJ_CLOSE_HOLES_ERROR
				const uint32_t faceCountBeforeHolesClosed = m_unifiedMesh->faceCount();
#endif
				// Closing the holes is not always the best solution and does not fix all the problems.
				// We need to do some analysis of the holes and the genus to:
				// - Find cuts that reduce genus.
				// - Find cuts to connect holes.
				// - Use minimal spanning trees or seamster.
				Array<uint32_t> holeFaceCounts;
				XA_PROFILE_START(closeChartMeshHoles)
				failed = !meshCloseHoles(m_unifiedMesh, boundaryLoops, m_basis.normal, holeFaceCounts);
				XA_PROFILE_END(closeChartMeshHoles)
				m_unifiedMesh->createBoundaries();
				m_unifiedMesh->linkBoundaries();
				meshGetBoundaryLoops(*m_unifiedMesh, boundaryLoops);
				if (failed || boundaryLoops.size() > 1)
					m_warningFlags |= ChartWarningFlags::CloseHolesFailed;
				m_closedHolesCount = holeFaceCounts.size();
#if XA_DEBUG_EXPORT_OBJ_CLOSE_HOLES_ERROR
				if (m_warningFlags & ChartWarningFlags::CloseHolesFailed) {
					char filename[256];
					XA_SPRINTF(filename, sizeof(filename), "debug_mesh_%03u_chartgroup_%03u_chart_%03u_close_holes_error.obj", meshId, chartGroupId, chartId);
					FILE *file;
					XA_FOPEN(file, filename, "w");
					if (file) {
						m_unifiedMesh->writeObjVertices(file);
						fprintf(file, "s off\n");
						fprintf(file, "o object\n");
						for (uint32_t i = 0; i < faceCountBeforeHolesClosed; i++)
							m_unifiedMesh->writeObjFace(file, i);
						uint32_t face = faceCountBeforeHolesClosed;
						for (uint32_t i = 0; i < holeFaceCounts.size(); i++) {
							fprintf(file, "s off\n");
							fprintf(file, "o hole%u\n", i);
							for (uint32_t j = 0; j < holeFaceCounts[i]; j++) {
								m_unifiedMesh->writeObjFace(file, face);
								face++;
							}
						}
						m_unifiedMesh->writeObjBoundaryEges(file);
						m_unifiedMesh->writeObjLinkedBoundaries(file);
						fclose(file);
					}
				}
#endif
			}
		}
	}

#if XA_RECOMPUTE_CHARTS
	Chart(const Chart *parent, ConstArrayView<uint32_t> faces, const Vector2 *texcoords, const Mesh *originalMesh, uint32_t meshId, uint32_t chartGroupId, uint32_t chartId) : m_mesh(nullptr), m_unifiedMesh(nullptr), m_isDisk(false), m_isOrtho(false), m_isPlanar(false), m_warningFlags(0), m_closedHolesCount(0), m_fixedTJunctionsCount(0)
	{
		XA_UNUSED(meshId);
		XA_UNUSED(chartGroupId);
		XA_UNUSED(chartId);
		const Mesh *parentMesh = parent->unifiedMesh();
		const uint32_t faceCount = m_initialFaceCount = faces.length;
		m_faceArray.resize(faceCount);
		for (uint32_t i = 0; i < faceCount; i++)
			m_faceArray[i] = parent->m_faceArray[faces.data[i]]; // Map faces to parent chart original mesh.
		// Copy face indices.
		m_mesh = XA_NEW_ARGS(MemTag::Mesh, Mesh, originalMesh->epsilon(), m_faceArray.size() * 3, m_faceArray.size());
		m_unifiedMesh = XA_NEW_ARGS(MemTag::Mesh, Mesh, originalMesh->epsilon(), m_faceArray.size() * 3, m_faceArray.size());
		Array<uint32_t> chartMeshIndices;
		chartMeshIndices.resize(originalMesh->vertexCount());
		chartMeshIndices.setAll(UINT32_MAX);
		Array<uint32_t> unifiedMeshIndices;
		unifiedMeshIndices.resize(originalMesh->vertexCount());
		unifiedMeshIndices.setAll(UINT32_MAX);
		// Add vertices.
		for (uint32_t f = 0; f < faceCount; f++) {
			for (uint32_t i = 0; i < 3; i++) {
				const uint32_t vertex = originalMesh->vertexAt(m_faceArray[f] * 3 + i);
				const uint32_t unifiedVertex = originalMesh->firstColocal(vertex);
				const uint32_t parentVertex = parentMesh->vertexAt(f * 3 + i);
				if (unifiedMeshIndices[unifiedVertex] == (uint32_t)~0) {
					unifiedMeshIndices[unifiedVertex] = m_unifiedMesh->vertexCount();
					XA_DEBUG_ASSERT(equal(originalMesh->position(vertex), originalMesh->position(unifiedVertex), originalMesh->epsilon()));
					m_unifiedMesh->addVertex(originalMesh->position(vertex), Vector3(0.0f), texcoords[parentVertex]);
				}
				if (chartMeshIndices[vertex] == (uint32_t)~0) {
					chartMeshIndices[vertex] = m_mesh->vertexCount();
					m_chartToOriginalMap.push_back(vertex);
					m_chartToUnifiedMap.push_back(unifiedMeshIndices[unifiedVertex]);
					m_mesh->addVertex(originalMesh->position(vertex), Vector3(0.0f), texcoords[parentVertex]);
				}
			}
		}
		// Add faces.
		for (uint32_t f = 0; f < faceCount; f++) {
			uint32_t indices[3], unifiedIndices[3];
			for (uint32_t i = 0; i < 3; i++) {
				const uint32_t vertex = originalMesh->vertexAt(m_faceArray[f] * 3 + i);
				indices[i] = chartMeshIndices[vertex];
				unifiedIndices[i] = unifiedMeshIndices[originalMesh->firstColocal(vertex)];
			}
			Mesh::AddFaceResult::Enum result = m_mesh->addFace(indices);
			XA_UNUSED(result);
			XA_DEBUG_ASSERT(result == Mesh::AddFaceResult::OK);
#if XA_DEBUG
			// Unifying colocals may create degenerate edges. e.g. if two triangle vertices are colocal.
			for (int i = 0; i < 3; i++) {
				const uint32_t index1 = unifiedIndices[i];
				const uint32_t index2 = unifiedIndices[(i + 1) % 3];
				XA_DEBUG_ASSERT(index1 != index2);
			}
#endif
			result = m_unifiedMesh->addFace(unifiedIndices);
			XA_UNUSED(result);
			XA_DEBUG_ASSERT(result == Mesh::AddFaceResult::OK);
		}
		m_mesh->createBoundaries(); // For AtlasPacker::computeBoundingBox
		m_unifiedMesh->createBoundaries();
		m_unifiedMesh->linkBoundaries();
		// Note: MeshTopology needs linked boundaries.
		MeshTopology topology(m_unifiedMesh);
		m_isDisk = topology.isDisk();
#if XA_DEBUG_EXPORT_OBJ_NOT_DISK
		if (!m_isDisk) {
			char filename[256];
			XA_SPRINTF(filename, sizeof(filename), "debug_mesh_%03u_chartgroup_%03u_chart_%03u_not_disk.obj", meshId, chartGroupId, chartId);
			m_unifiedMesh->writeObjFile(filename);
		}
#endif
	}
#endif

	~Chart()
	{
		if (m_mesh) {
			m_mesh->~Mesh();
			XA_FREE(m_mesh);
		}
		if (m_unifiedMesh) {
			m_unifiedMesh->~Mesh();
			XA_FREE(m_unifiedMesh);
		}
	}

	const Basis &basis() const { return m_basis; }
	bool isOrtho() const { return m_isOrtho; }
	bool isPlanar() const { return m_isPlanar; }
	uint32_t warningFlags() const { return m_warningFlags; }
	uint32_t closedHolesCount() const { return m_closedHolesCount; }
	uint32_t fixedTJunctionsCount() const { return m_fixedTJunctionsCount; }
<<<<<<< HEAD
	uint32_t initialFaceCount() const { return m_initialFaceCount; }
	const ParameterizationQuality &paramQuality() const { return m_paramQuality; }
=======
	const Quality &quality() const { return m_quality; }
>>>>>>> 2a43bc1f
#if XA_DEBUG_EXPORT_OBJ_INVALID_PARAMETERIZATION
	const Array<uint32_t> &paramFlippedFaces() const { return m_paramFlippedFaces; }
#endif
	uint32_t mapFaceToSourceFace(uint32_t i) const { return m_faceArray[i]; }
	const Mesh *mesh() const { return m_mesh; }
	Mesh *mesh() { return m_mesh; }
	const Mesh *unifiedMesh() const { return m_unifiedMesh; }
	Mesh *unifiedMesh() { return m_unifiedMesh; }
	uint32_t mapChartVertexToOriginalVertex(uint32_t i) const { return m_chartToOriginalMap[i]; }

	void evaluateOrthoQuality(UniformGrid2 &boundaryGrid)
	{
		XA_PROFILE_START(parameterizeChartsEvaluateQuality)
		m_quality.computeBoundaryIntersection(m_unifiedMesh, boundaryGrid);
		m_quality.computeFlippedFaces(m_unifiedMesh, m_initialFaceCount, nullptr);
		m_quality.computeMetrics(m_unifiedMesh, m_initialFaceCount);
		XA_PROFILE_END(parameterizeChartsEvaluateQuality)
		// Use orthogonal parameterization if quality is acceptable.
		if (!m_quality.boundaryIntersection && m_quality.totalGeometricArea > 0.0f && m_quality.stretchMetric <= 1.1f && m_quality.maxStretchMetric <= 1.25f)
			m_isOrtho = true;
	}

	void evaluateQuality(UniformGrid2 &boundaryGrid)
	{
		XA_PROFILE_START(parameterizeChartsEvaluateQuality)
		m_quality.computeBoundaryIntersection(m_unifiedMesh, boundaryGrid);
#if XA_DEBUG_EXPORT_OBJ_INVALID_PARAMETERIZATION
		m_quality.computeFlippedFaces(m_unifiedMesh, m_initialFaceCount, &m_paramFlippedFaces);
#else
		m_quality.computeFlippedFaces(m_unifiedMesh, m_initialFaceCount, nullptr);
#endif
		// Don't need to call computeMetrics here, that's only used in evaluateOrthoQuality to determine if quality is acceptable enough to use ortho projection.
		XA_PROFILE_END(parameterizeChartsEvaluateQuality)
	}

	// Transfer parameterization from unified mesh to chart mesh.
	void transferParameterization()
	{
		const uint32_t vertexCount = m_mesh->vertexCount();
		for (uint32_t v = 0; v < vertexCount; v++)
			m_mesh->texcoord(v) = m_unifiedMesh->texcoord(m_chartToUnifiedMap[v]);
	}

	float computeSurfaceArea() const
	{
		return m_mesh->computeSurfaceArea();
	}

	float computeParametricArea() const
	{
		return m_mesh->computeParametricArea();
	}

	Vector2 computeParametricBounds() const
	{
		Vector2 minCorner(FLT_MAX, FLT_MAX);
		Vector2 maxCorner(-FLT_MAX, -FLT_MAX);
		const uint32_t vertexCount = m_mesh->vertexCount();
		for (uint32_t v = 0; v < vertexCount; v++) {
			minCorner = min(minCorner, m_mesh->texcoord(v));
			maxCorner = max(maxCorner, m_mesh->texcoord(v));
		}
		return (maxCorner - minCorner) * 0.5f;
	}

private:
	Basis m_basis;
	Mesh *m_mesh;
	Mesh *m_unifiedMesh;
	bool m_isOrtho, m_isPlanar;
	uint32_t m_warningFlags;
	uint32_t m_initialFaceCount; // Before fixing T-junctions and/or closing holes.
	uint32_t m_closedHolesCount, m_fixedTJunctionsCount;

	// List of faces of the original mesh that belong to this chart.
	Array<uint32_t> m_faceArray;

	// Map vertices of the chart mesh to vertices of the original mesh.
	Array<uint32_t> m_chartToOriginalMap;

	Array<uint32_t> m_chartToUnifiedMap;

	Quality m_quality;
#if XA_DEBUG_EXPORT_OBJ_INVALID_PARAMETERIZATION
	Array<uint32_t> m_paramFlippedFaces;
#endif
};

struct CreateChartTaskArgs
{
	const Mesh *mesh;
	const Basis *basis;
	ConstArrayView<uint32_t> faces;
	uint32_t meshId;
	uint32_t chartGroupId;
	uint32_t chartId;
	Chart **chart;
};

static void runCreateChartTask(void *userData)
{
	XA_PROFILE_START(createChartMeshesThread)
	auto args = (CreateChartTaskArgs *)userData;
	*(args->chart) = XA_NEW_ARGS(MemTag::Default, Chart, *(args->basis), args->faces, args->mesh, args->meshId, args->chartGroupId, args->chartId);
	XA_PROFILE_END(createChartMeshesThread)
}

struct ParameterizeChartTaskArgs
{
	Chart *chart;
	ParameterizeFunc func;
	ThreadLocal<UniformGrid2> *boundaryGrid;
};

static void runParameterizeChartTask(void *userData)
{
	auto args = (ParameterizeChartTaskArgs *)userData;
	Mesh *mesh = args->chart->unifiedMesh();
	XA_PROFILE_START(parameterizeChartsOrthogonal)
	{
		// Project vertices to plane.
		const uint32_t vertexCount = mesh->vertexCount();
		const Basis &basis = args->chart->basis();
		for (uint32_t i = 0; i < vertexCount; i++)
			mesh->texcoord(i) = Vector2(dot(basis.tangent, mesh->position(i)), dot(basis.bitangent, mesh->position(i)));
	}
	XA_PROFILE_END(parameterizeChartsOrthogonal)
	// Computing charts checks for flipped triangles and boundary intersection. Don't need to do that again here if chart is planar.
	if (!args->chart->isPlanar())
		args->chart->evaluateOrthoQuality(args->boundaryGrid->get());
	if (!args->chart->isOrtho() && !args->chart->isPlanar()) {
		XA_PROFILE_START(parameterizeChartsLSCM)
		if (args->func)
			args->func(&mesh->position(0).x, &mesh->texcoord(0).x, mesh->vertexCount(), mesh->indices(), mesh->indexCount());
		else
			computeLeastSquaresConformalMap(mesh);
		XA_PROFILE_END(parameterizeChartsLSCM)
		args->chart->evaluateQuality(args->boundaryGrid->get());
	}
	// Transfer parameterization from unified mesh to chart mesh.
	args->chart->transferParameterization();
}

// Set of charts corresponding to mesh faces in the same face group.
class ChartGroup
{
public:
	ChartGroup(uint32_t id, const Mesh *sourceMesh, uint16_t faceGroup) : m_sourceId(sourceMesh->id()), m_id(id), m_isVertexMap(faceGroup == Mesh::kInvalidFaceGroup), m_paramAddedChartsCount(0), m_paramDeletedChartsCount(0)
	{
		// Create new mesh from the source mesh, using faces that belong to this group.
		const uint32_t sourceFaceCount = sourceMesh->faceCount();
		if (!m_isVertexMap) {
			m_faceToSourceFaceMap.reserve(sourceMesh->faceGroupFaceCount(faceGroup));
			for (Mesh::GroupFaceIterator it(sourceMesh, faceGroup); !it.isDone(); it.advance())
				m_faceToSourceFaceMap.push_back(it.face());
		} else {
			for (uint32_t f = 0; f < sourceFaceCount; f++) {
				if (sourceMesh->faceGroupAt(f) == faceGroup)
					m_faceToSourceFaceMap.push_back(f);
			}
		}
		// Only initial meshes have face groups and ignored faces. The only flag we care about is HasNormals.
		const uint32_t faceCount = m_faceToSourceFaceMap.size();
		XA_DEBUG_ASSERT(faceCount > 0);
		const uint32_t approxVertexCount = faceCount * 3;
		m_mesh = XA_NEW_ARGS(MemTag::Mesh, Mesh, sourceMesh->epsilon(), approxVertexCount, faceCount, sourceMesh->flags() & MeshFlags::HasNormals);
		m_vertexToSourceVertexMap.reserve(approxVertexCount);
		HashMap<uint32_t> sourceVertexToVertexMap(MemTag::Mesh, approxVertexCount);
		for (uint32_t f = 0; f < faceCount; f++) {
			const uint32_t face = m_faceToSourceFaceMap[f];
			for (uint32_t i = 0; i < 3; i++) {
				const uint32_t vertex = sourceMesh->vertexAt(face * 3 + i);
				if (sourceVertexToVertexMap.get(vertex) == UINT32_MAX) {
					sourceVertexToVertexMap.add(vertex);
					m_vertexToSourceVertexMap.push_back(vertex);
					Vector3 normal(0.0f);
					if (sourceMesh->flags() & MeshFlags::HasNormals)
						normal = sourceMesh->normal(vertex);
					m_mesh->addVertex(sourceMesh->position(vertex), normal, sourceMesh->texcoord(vertex));
				}
			}
		}
		// Add faces.
		for (uint32_t f = 0; f < faceCount; f++) {
			const uint32_t face = m_faceToSourceFaceMap[f];
			uint32_t indices[3];
			for (uint32_t i = 0; i < 3; i++) {
				const uint32_t vertex = sourceMesh->vertexAt(face * 3 + i);
				indices[i] = sourceVertexToVertexMap.get(vertex);
				XA_DEBUG_ASSERT(indices[i] != UINT32_MAX);
			}
			// Don't copy flags, it doesn't matter if a face is ignored after this point. All ignored faces get their own vertex map (m_isVertexMap) ChartGroup.
			// Don't hash edges if m_isVertexMap, they may be degenerate.
			Mesh::AddFaceResult::Enum result = m_mesh->addFace(indices, false, !m_isVertexMap);
			XA_UNUSED(result);
			XA_DEBUG_ASSERT(result == Mesh::AddFaceResult::OK);
		}
		if (!m_isVertexMap) {
			m_mesh->createColocals();
			m_mesh->createBoundaries();
		}
#if XA_DEBUG_EXPORT_OBJ_CHART_GROUPS
		char filename[256];
		XA_SPRINTF(filename, sizeof(filename), "debug_mesh_%03u_chartgroup_%03u.obj", m_sourceId, m_id);
		m_mesh->writeObjFile(filename);
#else
		XA_UNUSED(m_id);
#endif
	}

	~ChartGroup()
	{
		m_mesh->~Mesh();
		XA_FREE(m_mesh);
		for (uint32_t i = 0; i < m_chartArray.size(); i++) {
			m_chartArray[i]->~Chart();
			XA_FREE(m_chartArray[i]);
		}
	}

	uint32_t chartCount() const { return m_chartArray.size(); }
	Chart *chartAt(uint32_t i) const { return m_chartArray[i]; }
	uint32_t paramAddedChartsCount() const { return m_paramAddedChartsCount; }
	uint32_t paramDeletedChartsCount() const { return m_paramDeletedChartsCount; }
	bool isVertexMap() const { return m_isVertexMap; }
	uint32_t mapFaceToSourceFace(uint32_t face) const { return m_faceToSourceFaceMap[face]; }
	uint32_t mapVertexToSourceVertex(uint32_t i) const { return m_vertexToSourceVertexMap[i]; }
	const Mesh *mesh() const { return m_mesh; }

	/*
	Compute charts using a simple segmentation algorithm.

	LSCM:
	- identify sharp features using local dihedral angles.
	- identify seed faces farthest from sharp features.
	- grow charts from these seeds.

	MCGIM:
	- phase 1: chart growth
	  - grow all charts simultaneously using dijkstra search on the dual graph of the mesh.
	  - graph edges are weighted based on planarity metric.
	  - metric uses distance to global chart normal.
	  - terminate when all faces have been assigned.
	- phase 2: seed computation:
	  - place new seed of the chart at the most interior face.
	  - most interior is evaluated using distance metric only.

	- method repeates the two phases, until the location of the seeds does not change.
	  - cycles are detected by recording all the previous seeds and chartification terminates.

	D-Charts:

	- Uniaxial conic metric:
	  - N_c = axis of the generalized cone that best fits the chart. (cone can a be cylinder or a plane).
	  - omega_c = angle between the face normals and the axis.
	  - Fitting error between chart C and tringle t: F(c,t) = (N_c*n_t - cos(omega_c))^2

	- Compactness metrics:
	  - Roundness:
		- C(c,t) = pi * D(S_c,t)^2 / A_c
		- S_c = chart seed.
		- D(S_c,t) = length of the shortest path inside the chart betwen S_c and t.
		- A_c = chart area.
	  - Straightness:
		- P(c,t) = l_out(c,t) / l_in(c,t)
		- l_out(c,t) = lenght of the edges not shared between C and t.
		- l_in(c,t) = lenght of the edges shared between C and t.

	- Combined metric:
	  - Cost(c,t) = F(c,t)^alpha + C(c,t)^beta + P(c,t)^gamma
	  - alpha = 1, beta = 0.7, gamma = 0.5

	Our basic approach:
	- Just one iteration of k-means?
	- Avoid dijkstra by greedily growing charts until a threshold is met. Increase threshold and repeat until no faces left.
	- If distortion metric is too high, split chart, add two seeds.
	- If chart size is low, try removing chart.

	Postprocess:
	- If topology is not disk:
	  - Fill holes, if new faces fit proxy.
	  - Find best cut, otherwise.
	- After parameterization:
	  - If boundary self-intersects:
		- cut chart along the closest two diametral boundary vertices, repeat parametrization.
		- what if the overlap is on an appendix? How do we find that out and cut appropiately?
		  - emphasize roundness metrics to prevent those cases.
	  - If interior self-overlaps: preserve boundary parameterization and use mean-value map.
	*/
	void computeCharts(TaskScheduler *taskScheduler, const ChartOptions &options)
	{
		m_chartOptions = options;
		// This function may be called multiple times, so destroy existing charts.
		for (uint32_t i = 0; i < m_chartArray.size(); i++) {
			m_chartArray[i]->~Chart();
			XA_FREE(m_chartArray[i]);
		}
		m_chartArray.clear();
#if XA_DEBUG_SINGLE_CHART
		Array<uint32_t> chartFaces;
		chartFaces.resize(m_mesh->faceCount());
		for (uint32_t i = 0; i < chartFaces.size(); i++)
			chartFaces[i] = i;
		Chart *chart = XA_NEW_ARGS(MemTag::Default, Chart, m_mesh, chartFaces, m_sourceId, m_id, 0);
		m_chartArray.push_back(chart);
#else
		XA_PROFILE_START(buildAtlas)
		segment::Atlas atlas(m_sourceId, m_id, m_mesh, nullptr, options);
		buildAtlas(atlas, options);
		XA_PROFILE_END(buildAtlas)
		const uint32_t chartCount = atlas.chartCount();
		m_chartArray.resize(chartCount);
		Array<CreateChartTaskArgs> taskArgs;
		taskArgs.resize(chartCount);
		for (uint32_t i = 0; i < chartCount; i++) {
			CreateChartTaskArgs &args = taskArgs[i];
			args.basis = &atlas.chartBasis(i);
			args.faces = atlas.chartFaces(i);
			args.mesh = m_mesh;
			args.meshId = m_sourceId;
			args.chartGroupId = m_id;
			args.chartId = i;
			args.chart = &m_chartArray[i];
		}
		XA_PROFILE_START(createChartMeshesReal)
		TaskGroupHandle taskGroup = taskScheduler->createTaskGroup(chartCount);
		for (uint32_t i = 0; i < chartCount; i++) {
			Task task;
			task.userData = &taskArgs[i];
			task.func = runCreateChartTask;
			taskScheduler->run(taskGroup, task);
		}
		taskScheduler->wait(&taskGroup);
		XA_PROFILE_END(createChartMeshesReal)
#endif
#if XA_DEBUG_EXPORT_OBJ_CHARTS
		char filename[256];
		XA_SPRINTF(filename, sizeof(filename), "debug_mesh_%03u_chartgroup_%03u_charts.obj", m_sourceId, m_id);
		FILE *file;
		XA_FOPEN(file, filename, "w");
		if (file) {
			m_mesh->writeObjVertices(file);
			for (uint32_t i = 0; i < chartCount; i++) {
				fprintf(file, "o chart_%04d\n", i);
				fprintf(file, "s off\n");
				const Array<uint32_t> &faces = builder.chartFaces(i);
				for (uint32_t f = 0; f < faces.size(); f++)
					m_mesh->writeObjFace(file, faces[f]);
			}
			m_mesh->writeObjBoundaryEges(file);
			m_mesh->writeObjLinkedBoundaries(file);
			fclose(file);
		}
#endif
	}

	void parameterizeCharts(TaskScheduler *taskScheduler, ParameterizeFunc func, ThreadLocal<UniformGrid2> *boundaryGrid)
	{
		const uint32_t chartCount = m_chartArray.size();
		Array<ParameterizeChartTaskArgs> taskArgs;
		taskArgs.resize(chartCount);
		TaskGroupHandle taskGroup = taskScheduler->createTaskGroup(chartCount);
		for (uint32_t i = 0; i < chartCount; i++) {
			ParameterizeChartTaskArgs &args = taskArgs[i];
			args.chart = m_chartArray[i];
			args.func = func;
			args.boundaryGrid = boundaryGrid;
			Task task;
			task.userData = &args;
			task.func = runParameterizeChartTask;
			taskScheduler->run(taskGroup, task);
		}
		taskScheduler->wait(&taskGroup);
#if XA_RECOMPUTE_CHARTS
		// Find charts with invalid parameterizations.
		Array<Chart *> invalidCharts;
		for (uint32_t i = 0; i < chartCount; i++) {
			Chart *chart = m_chartArray[i];
			const Quality &quality = chart->quality();
			if (quality.boundaryIntersection || quality.flippedTriangleCount > 0)
				invalidCharts.push_back(chart);
		}
		if (invalidCharts.isEmpty())
			return;
		// Recompute charts with invalid parameterizations.
		for (uint32_t i = 0; i < invalidCharts.size(); i++) {
			Chart *invalidChart = invalidCharts[i];
<<<<<<< HEAD
			// Not invalidChart->faceCount(). Don't want faces added by t-junction fixing or hole closing.
			PiecewiseParameterization pp(invalidChart->unifiedMesh(), invalidChart->initialFaceCount());
			for (;;) {
				if (!pp.computeChart())
					break;
				Chart *chart = XA_NEW_ARGS(MemTag::Default, Chart, invalidChart, pp.chartFaces(), pp.texcoords(), m_mesh, m_sourceId, m_id, m_chartArray.size());
=======
			const Mesh *invalidMesh = invalidChart->mesh();
			const uint32_t faceCount = invalidMesh->faceCount();
			meshFaces.resize(faceCount);
			float invalidChartArea = 0.0f;
			for (uint32_t j = 0; j < faceCount; j++) {
				meshFaces[j] = invalidChart->mapFaceToSourceFace(j);
				invalidChartArea += invalidMesh->faceArea(j);
			}
			ChartOptions options = m_chartOptions;
			options.maxChartArea = invalidChartArea * 0.2f;
			options.maxThreshold = 0.25f;
			options.maxIterations = 3;
			segment::Atlas atlas(m_sourceId, m_id, m_mesh, &meshFaces, options);
			buildAtlas(atlas, options);
			for (uint32_t j = 0; j < atlas.chartCount(); j++) {
				Chart *chart = XA_NEW_ARGS(MemTag::Default, Chart, &atlas, m_mesh, j, m_sourceId, m_id, m_chartArray.size());
>>>>>>> 2a43bc1f
				m_chartArray.push_back(chart);
				m_paramAddedChartsCount++;
			}
			/*
#if XA_DEBUG_EXPORT_OBJ_RECOMPUTED_CHARTS
			char filename[256];
			XA_SPRINTF(filename, sizeof(filename), "debug_mesh_%03u_chartgroup_%03u_recomputed_chart_%u.obj", m_sourceId, m_id, i);
			FILE *file;
			XA_FOPEN(file, filename, "w");
			if (file) {
				m_mesh->writeObjVertices(file);
				for (uint32_t j = 0; j < atlas.chartCount(); j++) {
					fprintf(file, "o chart_%04d\n", j);
					fprintf(file, "s off\n");
					const Array<uint32_t> &faces = atlas.chartFaces(j);
					for (uint32_t f = 0; f < faces.size(); f++)
						m_mesh->writeObjFace(file, faces[f]);
				}
				fclose(file);
			}
<<<<<<< HEAD
#endif*/
=======
#endif
		}
		// Parameterize the new charts.
		taskGroup = taskScheduler->createTaskGroup(m_chartArray.size() - chartCount);
		taskArgs.resize(m_chartArray.size() - chartCount);
		for (uint32_t i = chartCount; i < m_chartArray.size(); i++) {
			ParameterizeChartTaskArgs &args = taskArgs[i - chartCount];
			args.chart = m_chartArray[i];
			args.func = func;
			args.boundaryGrid = boundaryGrid;
			Task task;
			task.userData = &args;
			task.func = runParameterizeChartTask;
			taskScheduler->run(taskGroup, task);
>>>>>>> 2a43bc1f
		}
		// Remove and delete the invalid charts.
		for (uint32_t i = 0; i < invalidCharts.size(); i++) {
			Chart *chart = invalidCharts[i];
			removeChart(chart);
			chart->~Chart();
			XA_FREE(chart);
			m_paramDeletedChartsCount++;
		}
#endif // XA_RECOMPUTE_CHARTS
	}

private:
	void buildAtlas(segment::Atlas &atlas, const ChartOptions &options)
	{
		if (atlas.facesLeft() == 0)
			return;
		// Create initial charts greedely.
		atlas.placeSeeds(options.maxThreshold * 0.5f);
		if (options.maxIterations == 0) {
			XA_DEBUG_ASSERT(atlas.facesLeft() == 0);
			return;
		}
		atlas.relocateSeeds();
		atlas.resetCharts();
		// Restart process growing charts in parallel.
		uint32_t iteration = 0;
		while (true) {
			if (!atlas.growCharts(options.maxThreshold)) {
				// If charts cannot grow more: fill holes, merge charts, relocate seeds and start new iteration.
				atlas.fillHoles(options.maxThreshold * 0.5f);
#if XA_MERGE_CHARTS
				atlas.mergeCharts();
#endif
				if (++iteration == options.maxIterations)
					break;
				if (!atlas.relocateSeeds())
					break;
				atlas.resetCharts();
			}
		}
		// Make sure no holes are left!
		XA_DEBUG_ASSERT(atlas.facesLeft() == 0);
	}

	void removeChart(const Chart *chart)
	{
		for (uint32_t i = 0; i < m_chartArray.size(); i++) {
			if (m_chartArray[i] == chart) {
				m_chartArray.removeAt(i);
				return;
			}
		}
	}

	uint32_t m_sourceId, m_id;
	bool m_isVertexMap;
	Mesh *m_mesh;
	Array<uint32_t> m_faceToSourceFaceMap; // List of faces of the source mesh that belong to this chart group.
	Array<uint32_t> m_vertexToSourceVertexMap; // Map vertices of the mesh to vertices of the source mesh.
	Array<Chart *> m_chartArray;
	ChartOptions m_chartOptions;
	uint32_t m_paramAddedChartsCount; // Number of new charts added by recomputing charts with invalid parameterizations.
	uint32_t m_paramDeletedChartsCount; // Number of charts with invalid parameterizations that were deleted, after charts were recomputed.
};

struct CreateChartGroupTaskArgs
{
	uint16_t faceGroup;
	uint32_t groupId;
	const Mesh *mesh;
	ChartGroup **chartGroup;
};

static void runCreateChartGroupTask(void *userData)
{
	XA_PROFILE_START(addMeshCreateChartGroupsThread)
	auto args = (CreateChartGroupTaskArgs *)userData;
	*(args->chartGroup) = XA_NEW_ARGS(MemTag::Default, ChartGroup, args->groupId, args->mesh, args->faceGroup);
	XA_PROFILE_END(addMeshCreateChartGroupsThread)
}

struct ComputeChartsTaskArgs
{
	TaskScheduler *taskScheduler;
	ChartGroup *chartGroup;
	const ChartOptions *options;
	Progress *progress;
};

static void runComputeChartsJob(void *userData)
{
	auto args = (ComputeChartsTaskArgs *)userData;
	if (args->progress->cancel)
		return;
	XA_PROFILE_START(computeChartsThread)
	args->chartGroup->computeCharts(args->taskScheduler, *args->options);
	XA_PROFILE_END(computeChartsThread)
	args->progress->value++;
	args->progress->update();
}

struct ParameterizeChartsTaskArgs
{
	TaskScheduler *taskScheduler;
	ChartGroup *chartGroup;
	ParameterizeFunc func;
	ThreadLocal<UniformGrid2> *boundaryGrid;
	Progress *progress;
};

static void runParameterizeChartsJob(void *userData)
{
	auto args = (ParameterizeChartsTaskArgs *)userData;
	if (args->progress->cancel)
		return;
	XA_PROFILE_START(parameterizeChartsThread)
	args->chartGroup->parameterizeCharts(args->taskScheduler, args->func, args->boundaryGrid);
	XA_PROFILE_END(parameterizeChartsThread)
	args->progress->value++;
	args->progress->update();
}

/// An atlas is a set of chart groups.
class Atlas
{
public:
	Atlas() : m_meshCount(0), m_chartsComputed(false), m_chartsParameterized(false) {}

	~Atlas()
	{
		for (uint32_t i = 0; i < m_chartGroups.size(); i++) {
			m_chartGroups[i]->~ChartGroup();
			XA_FREE(m_chartGroups[i]);
		}
	}

	bool chartsComputed() const { return m_chartsComputed; }
	bool chartsParameterized() const { return m_chartsParameterized; }
	uint32_t chartGroupCount() const { return m_chartGroups.size(); }
	const ChartGroup *chartGroupAt(uint32_t index) const { return m_chartGroups[index]; }

	uint32_t chartGroupCount(uint32_t mesh) const
	{
		uint32_t count = 0;
		for (uint32_t i = 0; i < m_chartGroups.size(); i++) {
			if (m_chartGroupSourceMeshes[i] == mesh)
				count++;
		}
		return count;
	}

	const ChartGroup *chartGroupAt(uint32_t mesh, uint32_t group) const
	{
		for (uint32_t c = 0; c < m_chartGroups.size(); c++) {
			if (m_chartGroupSourceMeshes[c] != mesh)
				continue;
			if (group == 0)
				return m_chartGroups[c];
			group--;
		}
		return nullptr;
	}

	// This function is thread safe.
	void addMesh(TaskScheduler *taskScheduler, const Mesh *mesh)
	{
		// Create one chart group per face group.
		// If there's any ignored faces in the mesh, create an extra face group for that (vertex map).
		// Chart group creation is slow since it copies a chunk of the source mesh, so use tasks.
		Array<ChartGroup *> chartGroups;
		chartGroups.resize(mesh->faceGroupCount() + (mesh->ignoredFaceCount() > 0 ? 1 : 0));
		Array<CreateChartGroupTaskArgs> taskArgs;
		taskArgs.resize(chartGroups.size());
		for (uint32_t g = 0; g < chartGroups.size(); g++) {
			CreateChartGroupTaskArgs &args = taskArgs[g];
			args.chartGroup = &chartGroups[g];
			args.faceGroup = uint16_t(g < mesh->faceGroupCount() ? g : Mesh::kInvalidFaceGroup);
			args.groupId = g;
			args.mesh = mesh;
		}
		TaskGroupHandle taskGroup = taskScheduler->createTaskGroup(chartGroups.size());
		for (uint32_t g = 0; g < chartGroups.size(); g++) {
			Task task;
			task.userData = &taskArgs[g];
			task.func = runCreateChartGroupTask;
			taskScheduler->run(taskGroup, task);
		}
		taskScheduler->wait(&taskGroup);
		// Thread-safe append.
		m_addMeshMutex.lock();
		for (uint32_t g = 0; g < chartGroups.size(); g++) {
			m_chartGroups.push_back(chartGroups[g]);
			m_chartGroupSourceMeshes.push_back(mesh->id());
		}
		m_meshCount++;
		m_addMeshMutex.unlock();
	}

	// Chart id/index is determined by depth-first hierarchy of mesh -> chart group -> chart.
	// For chart index to be consistent here, chart groups needs to sorted by mesh index. Since addMesh is called by multithreaded tasks, order is indeterminate, so chart groups need to be explicitly sorted after all meshes are added.
	void sortChartGroups()
	{
		Array<ChartGroup *> oldChartGroups;
		oldChartGroups.resize(m_chartGroups.size());
		memcpy(oldChartGroups.data(), m_chartGroups.data(), sizeof(ChartGroup *) * m_chartGroups.size());
		Array<uint32_t> oldChartGroupSourceMeshes;
		oldChartGroupSourceMeshes.resize(m_chartGroupSourceMeshes.size());
		memcpy(oldChartGroupSourceMeshes.data(), m_chartGroupSourceMeshes.data(), sizeof(uint32_t) * m_chartGroupSourceMeshes.size());
		uint32_t current = 0;
		for (uint32_t i = 0; i < m_meshCount; i++) {
			for (uint32_t j = 0; j < oldChartGroups.size(); j++) {
				if (oldChartGroupSourceMeshes[j] == i) {
					m_chartGroups[current] = oldChartGroups[j];
					m_chartGroupSourceMeshes[current] = oldChartGroupSourceMeshes[j];
					current++;
				}
			}
		}
	}

	bool computeCharts(TaskScheduler *taskScheduler, const ChartOptions &options, ProgressFunc progressFunc, void *progressUserData)
	{
		m_chartsComputed = false;
		m_chartsParameterized = false;
		// Ignore vertex maps.
		uint32_t chartGroupCount = 0;
		for (uint32_t i = 0; i < m_chartGroups.size(); i++) {
			if (!m_chartGroups[i]->isVertexMap())
				chartGroupCount++;
		}
		Progress progress(ProgressCategory::ComputeCharts, progressFunc, progressUserData, chartGroupCount);
		Array<ComputeChartsTaskArgs> taskArgs;
		taskArgs.reserve(chartGroupCount);
		for (uint32_t i = 0; i < m_chartGroups.size(); i++) {
			if (!m_chartGroups[i]->isVertexMap()) {
				ComputeChartsTaskArgs args;
				args.taskScheduler = taskScheduler;
				args.chartGroup = m_chartGroups[i];
				args.options = &options;
				args.progress = &progress;
				taskArgs.push_back(args);
			}
		}
		// Sort chart groups by mesh indexCount.
		m_chartGroupsRadix = RadixSort();
		Array<float> chartGroupSortData;
		chartGroupSortData.resize(chartGroupCount);
		for (uint32_t i = 0; i < chartGroupCount; i++)
			chartGroupSortData[i] = (float)taskArgs[i].chartGroup->mesh()->indexCount();
		m_chartGroupsRadix.sort(chartGroupSortData);
		// Larger chart group meshes are added first to reduce the chance of thread starvation.
		TaskGroupHandle taskGroup = taskScheduler->createTaskGroup(chartGroupCount);
		for (uint32_t i = 0; i < chartGroupCount; i++) {
			Task task;
			task.userData = &taskArgs[m_chartGroupsRadix.ranks()[chartGroupCount - i - 1]];
			task.func = runComputeChartsJob;
			taskScheduler->run(taskGroup, task);
		}
		taskScheduler->wait(&taskGroup);
		if (progress.cancel)
			return false;
		m_chartsComputed = true;
		return true;
	}

	bool parameterizeCharts(TaskScheduler *taskScheduler, ParameterizeFunc func, ProgressFunc progressFunc, void *progressUserData)
	{
		m_chartsParameterized = false;
		// Ignore vertex maps.
		uint32_t chartGroupCount = 0;
		for (uint32_t i = 0; i < m_chartGroups.size(); i++) {
			if (!m_chartGroups[i]->isVertexMap())
				chartGroupCount++;
		}
		Progress progress(ProgressCategory::ParameterizeCharts, progressFunc, progressUserData, chartGroupCount);
		ThreadLocal<UniformGrid2> boundaryGrid; // For Quality boundary intersection.
		Array<ParameterizeChartsTaskArgs> taskArgs;
		taskArgs.reserve(chartGroupCount);
		for (uint32_t i = 0; i < m_chartGroups.size(); i++) {
			if (!m_chartGroups[i]->isVertexMap()) {
				ParameterizeChartsTaskArgs args;
				args.taskScheduler = taskScheduler;
				args.chartGroup = m_chartGroups[i];
				args.func = func;
				args.boundaryGrid = &boundaryGrid;
				args.progress = &progress;
				taskArgs.push_back(args);
			}
		}
		// Larger chart group meshes are added first to reduce the chance of thread starvation.
		TaskGroupHandle taskGroup = taskScheduler->createTaskGroup(chartGroupCount);
		for (uint32_t i = 0; i < chartGroupCount; i++) {
			Task task;
			task.userData = &taskArgs[m_chartGroupsRadix.ranks()[chartGroupCount - i - 1]];
			task.func = runParameterizeChartsJob;
			taskScheduler->run(taskGroup, task);
		}
		taskScheduler->wait(&taskGroup);
		if (progress.cancel)
			return false;
		m_chartsParameterized = true;
		return true;
	}

private:
	std::mutex m_addMeshMutex;
	uint32_t m_meshCount;
	bool m_chartsComputed;
	bool m_chartsParameterized;
	Array<ChartGroup *> m_chartGroups;
	RadixSort m_chartGroupsRadix; // By mesh indexCount.
	Array<uint32_t> m_chartGroupSourceMeshes;
};

} // namespace param

namespace pack {

class AtlasImage
{
public:
	AtlasImage(uint32_t width, uint32_t height) : m_width(width), m_height(height)
	{
		m_data.resize(m_width * m_height);
		memset(m_data.data(), 0, sizeof(uint32_t) * m_data.size());
	}

	void resize(uint32_t width, uint32_t height)
	{
		Array<uint32_t> data;
		data.resize(width * height);
		memset(data.data(), 0, sizeof(uint32_t) * data.size());
		for (uint32_t y = 0; y < min(m_height, height); y++)
			memcpy(&data[y * width], &m_data[y * m_width], min(m_width, width) * sizeof(uint32_t));
		m_width = width;
		m_height = height;
		data.moveTo(m_data);
	}

	void addChart(uint32_t chartIndex, const BitImage *image, const BitImage *imageBilinear, const BitImage *imagePadding, int atlas_w, int atlas_h, int offset_x, int offset_y)
	{
		const int w = image->width();
		const int h = image->height();
		for (int y = 0; y < h; y++) {
			const int yy = y + offset_y;
			if (yy < 0)
				continue;
			for (int x = 0; x < w; x++) {
				const int xx = x + offset_x;
				if (xx >= 0 && xx < atlas_w && yy < atlas_h) {
					const uint32_t dataOffset = xx + yy * m_width;
					if (image->get(x, y)) {
						XA_DEBUG_ASSERT(m_data[dataOffset] == 0);
						m_data[dataOffset] = chartIndex | kImageHasChartIndexBit;
					} else if (imageBilinear && imageBilinear->get(x, y)) {
						XA_DEBUG_ASSERT(m_data[dataOffset] == 0);
						m_data[dataOffset] = chartIndex | kImageHasChartIndexBit | kImageIsBilinearBit;
					} else if (imagePadding && imagePadding->get(x, y)) {
						XA_DEBUG_ASSERT(m_data[dataOffset] == 0);
						m_data[dataOffset] = chartIndex | kImageHasChartIndexBit | kImageIsPaddingBit;
					}
				}
			}
		}
	}

	void copyTo(uint32_t *dest, uint32_t destWidth, uint32_t destHeight, int padding) const
	{
		for (uint32_t y = 0; y < destHeight; y++)
			memcpy(&dest[y * destWidth], &m_data[padding + (y + padding) * m_width], destWidth * sizeof(uint32_t));
	}

#if XA_DEBUG_EXPORT_ATLAS_IMAGES
	void writeTga(const char *filename, uint32_t width, uint32_t height) const
	{
		Array<uint8_t> image;
		image.resize(width * height * 3);
		for (uint32_t y = 0; y < height; y++) {
			if (y >= m_height)
				continue;
			for (uint32_t x = 0; x < width; x++) {
				if (x >= m_width)
					continue;
				const uint32_t data = m_data[x + y * m_width];
				uint8_t *bgr = &image[(x + y * width) * 3];
				if (data == 0) {
					bgr[0] = bgr[1] = bgr[2] = 0;
					continue;
				}
				const uint32_t chartIndex = data & kImageChartIndexMask;
				if (data & kImageIsPaddingBit) {
					bgr[0] = 0;
					bgr[1] = 0;
					bgr[2] = 255;
				} else if (data & kImageIsBilinearBit) {
					bgr[0] = 0;
					bgr[1] = 255;
					bgr[2] = 0;
				} else {
					const int mix = 192;
					srand((unsigned int)chartIndex);
					bgr[0] = uint8_t((rand() % 255 + mix) * 0.5f);
					bgr[1] = uint8_t((rand() % 255 + mix) * 0.5f);
					bgr[2] = uint8_t((rand() % 255 + mix) * 0.5f);
				}
			}
		}
		WriteTga(filename, image.data(), width, height);
	}
#endif

private:
	uint32_t m_width, m_height;
	Array<uint32_t> m_data;
};

struct Chart
{
	int32_t atlasIndex;
	uint32_t material;
	uint32_t indexCount;
	const uint32_t *indices;
	float parametricArea;
	float surfaceArea;
	Vector2 *vertices;
	uint32_t vertexCount;
	Array<uint32_t> uniqueVertices;
	bool allowRotate;
	// bounding box
	Vector2 majorAxis, minorAxis, minCorner, maxCorner;
	// Mesh only
	const Array<uint32_t> *boundaryEdges;
	// UvMeshChart only
	Array<uint32_t> faces;

	Vector2 &uniqueVertexAt(uint32_t v) { return uniqueVertices.isEmpty() ? vertices[v] : vertices[uniqueVertices[v]]; }
	uint32_t uniqueVertexCount() const { return uniqueVertices.isEmpty() ? vertexCount : uniqueVertices.size(); }
};

struct AddChartTaskArgs
{
	ThreadLocal<BoundingBox2D> *boundingBox;
	param::Chart *paramChart;
	Chart *chart; // out
};

static void runAddChartTask(void *userData)
{
	XA_PROFILE_START(packChartsAddChartsThread)
	auto args = (AddChartTaskArgs *)userData;
	param::Chart *paramChart = args->paramChart;
	XA_PROFILE_START(packChartsAddChartsRestoreTexcoords)
	paramChart->transferParameterization();
	XA_PROFILE_END(packChartsAddChartsRestoreTexcoords)
	Mesh *mesh = paramChart->mesh();
	Chart *chart = args->chart = XA_NEW(MemTag::Default, Chart);
	chart->atlasIndex = -1;
	chart->material = 0;
	chart->indexCount = mesh->indexCount();
	chart->indices = mesh->indices();
	chart->parametricArea = paramChart->computeParametricArea();
	if (chart->parametricArea < kAreaEpsilon) {
		// When the parametric area is too small we use a rough approximation to prevent divisions by very small numbers.
		const Vector2 bounds = paramChart->computeParametricBounds();
		chart->parametricArea = bounds.x * bounds.y;
	}
	chart->surfaceArea = paramChart->computeSurfaceArea();
	chart->vertices = mesh->texcoords();
	chart->vertexCount = mesh->vertexCount();
	chart->allowRotate = true;
	chart->boundaryEdges = &mesh->boundaryEdges();
	// Compute bounding box of chart.
	BoundingBox2D &bb = args->boundingBox->get();
	bb.clear();
	for (uint32_t v = 0; v < chart->vertexCount; v++) {
		if (mesh->isBoundaryVertex(v))
			bb.appendBoundaryVertex(mesh->texcoord(v));
	}
	bb.compute(mesh->texcoords(), mesh->vertexCount());
	chart->majorAxis = bb.majorAxis;
	chart->minorAxis = bb.minorAxis;
	chart->minCorner = bb.minCorner;
	chart->maxCorner = bb.maxCorner;
	XA_PROFILE_END(packChartsAddChartsThread)
}

struct Atlas
{
	~Atlas()
	{
		for (uint32_t i = 0; i < m_atlasImages.size(); i++) {
			m_atlasImages[i]->~AtlasImage();
			XA_FREE(m_atlasImages[i]);
		}
		for (uint32_t i = 0; i < m_bitImages.size(); i++) {
			m_bitImages[i]->~BitImage();
			XA_FREE(m_bitImages[i]);
		}
		for (uint32_t i = 0; i < m_charts.size(); i++) {
			m_charts[i]->~Chart();
			XA_FREE(m_charts[i]);
		}
	}

	uint32_t getWidth() const { return m_width; }
	uint32_t getHeight() const { return m_height; }
	uint32_t getNumAtlases() const { return m_bitImages.size(); }
	float getTexelsPerUnit() const { return m_texelsPerUnit; }
	const Chart *getChart(uint32_t index) const { return m_charts[index]; }
	uint32_t getChartCount() const { return m_charts.size(); }
	const Array<AtlasImage *> &getImages() const { return m_atlasImages; }
	float getUtilization(uint32_t atlas) const { return m_utilization[atlas]; }

	void addCharts(TaskScheduler *taskScheduler, param::Atlas *paramAtlas)
	{
		// Count charts.
		uint32_t chartCount = 0;
		const uint32_t chartGroupsCount = paramAtlas->chartGroupCount();
		for (uint32_t i = 0; i < chartGroupsCount; i++) {
			const param::ChartGroup *chartGroup = paramAtlas->chartGroupAt(i);
			if (chartGroup->isVertexMap())
				continue;
			chartCount += chartGroup->chartCount();
		}
		if (chartCount == 0)
			return;
		// Run one task per chart.
		Array<AddChartTaskArgs> taskArgs;
		taskArgs.resize(chartCount);
		TaskGroupHandle taskGroup = taskScheduler->createTaskGroup(chartCount);
		uint32_t chartIndex = 0;
		ThreadLocal<BoundingBox2D> boundingBox;
		for (uint32_t i = 0; i < chartGroupsCount; i++) {
			const param::ChartGroup *chartGroup = paramAtlas->chartGroupAt(i);
			if (chartGroup->isVertexMap())
				continue;
			const uint32_t count = chartGroup->chartCount();
			for (uint32_t j = 0; j < count; j++) {
				AddChartTaskArgs &args = taskArgs[chartIndex];
				args.boundingBox = &boundingBox;
				args.paramChart = chartGroup->chartAt(j);
				Task task;
				task.userData = &taskArgs[chartIndex];
				task.func = runAddChartTask;
				taskScheduler->run(taskGroup, task);
				chartIndex++;
			}
		}
		taskScheduler->wait(&taskGroup);
		// Get task output.
		m_charts.resize(chartCount);
		for (uint32_t i = 0; i < chartCount; i++)
			m_charts[i] = taskArgs[i].chart;
	}

	void addUvMeshCharts(UvMeshInstance *mesh)
	{
		BitArray vertexUsed(mesh->texcoords.size());
		BoundingBox2D boundingBox;
		for (uint32_t c = 0; c < mesh->mesh->charts.size(); c++) {
			UvMeshChart *uvChart = mesh->mesh->charts[c];
			Chart *chart = XA_NEW(MemTag::Default, Chart);
			chart->atlasIndex = -1;
			chart->material = uvChart->material;
			chart->indexCount = uvChart->indices.size();
			chart->indices = uvChart->indices.data();
			chart->vertices = mesh->texcoords.data();
			chart->vertexCount = mesh->texcoords.size();
			chart->allowRotate = mesh->rotateCharts;
			chart->boundaryEdges = nullptr;
			chart->faces.resize(uvChart->faces.size());
			memcpy(chart->faces.data(), uvChart->faces.data(), sizeof(uint32_t) * uvChart->faces.size());
			// Find unique vertices.
			vertexUsed.zeroOutMemory();
			for (uint32_t i = 0; i < chart->indexCount; i++) {
				const uint32_t vertex = chart->indices[i];
				if (!vertexUsed.get(vertex)) {
					vertexUsed.set(vertex);
					chart->uniqueVertices.push_back(vertex);
				}
			}
			// Compute parametric and surface areas.
			chart->parametricArea = 0.0f;
			for (uint32_t f = 0; f < chart->indexCount / 3; f++) {
				const Vector2 &v1 = chart->vertices[chart->indices[f * 3 + 0]];
				const Vector2 &v2 = chart->vertices[chart->indices[f * 3 + 1]];
				const Vector2 &v3 = chart->vertices[chart->indices[f * 3 + 2]];
				chart->parametricArea += fabsf(triangleArea(v1, v2, v3));
			}
			chart->parametricArea *= 0.5f;
			chart->surfaceArea = chart->parametricArea; // Identical for UV meshes.
			if (chart->parametricArea < kAreaEpsilon) {
				// When the parametric area is too small we use a rough approximation to prevent divisions by very small numbers.
				Vector2 minCorner(FLT_MAX, FLT_MAX);
				Vector2 maxCorner(-FLT_MAX, -FLT_MAX);
				for (uint32_t v = 0; v < chart->uniqueVertexCount(); v++) {
					minCorner = min(minCorner, chart->uniqueVertexAt(v));
					maxCorner = max(maxCorner, chart->uniqueVertexAt(v));
				}
				const Vector2 bounds = (maxCorner - minCorner) * 0.5f;
				chart->parametricArea = bounds.x * bounds.y;
			}
			// Compute bounding box of chart.
			// Using all unique vertices for simplicity, can compute real boundaries if this is too slow.
			boundingBox.clear();
			for (uint32_t v = 0; v < chart->uniqueVertexCount(); v++)
				boundingBox.appendBoundaryVertex(chart->uniqueVertexAt(v));
			boundingBox.compute();
			chart->majorAxis = boundingBox.majorAxis;
			chart->minorAxis = boundingBox.minorAxis;
			chart->minCorner = boundingBox.minCorner;
			chart->maxCorner = boundingBox.maxCorner;
			m_charts.push_back(chart);
		}
	}

	// Pack charts in the smallest possible rectangle.
	bool packCharts(const PackOptions &options, ProgressFunc progressFunc, void *progressUserData)
	{
		if (progressFunc) {
			if (!progressFunc(ProgressCategory::PackCharts, 0, progressUserData))
				return false;
		}
		const uint32_t chartCount = m_charts.size();
		XA_PRINT("Packing %u charts\n", chartCount);
		if (chartCount == 0) {
			if (progressFunc) {
				if (!progressFunc(ProgressCategory::PackCharts, 100, progressUserData))
					return false;
			}
			return true;
		}
		// Estimate resolution and/or texels per unit if not specified.
		m_texelsPerUnit = options.texelsPerUnit;
		uint32_t resolution = options.resolution > 0 ? options.resolution + options.padding * 2 : 0;
		const uint32_t maxResolution = m_texelsPerUnit > 0.0f ? resolution : 0;
		if (resolution <= 0 || m_texelsPerUnit <= 0) {
			if (resolution <= 0 && m_texelsPerUnit <= 0)
				resolution = 1024;
			float meshArea = 0;
			for (uint32_t c = 0; c < chartCount; c++)
				meshArea += m_charts[c]->surfaceArea;
			if (resolution <= 0) {
				// Estimate resolution based on the mesh surface area and given texel scale.
				const float texelCount = max(1.0f, meshArea * square(m_texelsPerUnit) / 0.75f); // Assume 75% utilization.
				resolution = max(1u, nextPowerOfTwo(uint32_t(sqrtf(texelCount))));
			}
			if (m_texelsPerUnit <= 0) {
				// Estimate a suitable texelsPerUnit to fit the given resolution.
				const float texelCount = max(1.0f, meshArea / 0.75f); // Assume 75% utilization.
				m_texelsPerUnit = sqrtf((resolution * resolution) / texelCount);
				XA_PRINT("   Estimating texelsPerUnit as %g\n", m_texelsPerUnit);
			}
		}
		Array<float> chartOrderArray;
		chartOrderArray.resize(chartCount);
		Array<Vector2> chartExtents;
		chartExtents.resize(chartCount);
		float minChartPerimeter = FLT_MAX, maxChartPerimeter = 0.0f;
		for (uint32_t c = 0; c < chartCount; c++) {
			Chart *chart = m_charts[c];
			// Compute chart scale
			float scale = (chart->surfaceArea / chart->parametricArea) * m_texelsPerUnit;
			if (chart->parametricArea == 0.0f)
				scale = 0;
			XA_ASSERT(isFinite(scale));
			// Translate, rotate and scale vertices. Compute extents.
			Vector2 minCorner(FLT_MAX, FLT_MAX);
			if (!chart->allowRotate) {
				for (uint32_t i = 0; i < chart->uniqueVertexCount(); i++)
					minCorner = min(minCorner, chart->uniqueVertexAt(i));
			}
			Vector2 extents(0.0f);
			for (uint32_t i = 0; i < chart->uniqueVertexCount(); i++) {
				Vector2 &texcoord = chart->uniqueVertexAt(i);
				if (chart->allowRotate) {
					const float x = dot(texcoord, chart->majorAxis);
					const float y = dot(texcoord, chart->minorAxis);
					texcoord.x = x;
					texcoord.y = y;
					texcoord -= chart->minCorner;
				} else {
					texcoord -= minCorner;
				}
				texcoord *= scale;
				XA_DEBUG_ASSERT(texcoord.x >= 0.0f && texcoord.y >= 0.0f);
				XA_DEBUG_ASSERT(isFinite(texcoord.x) && isFinite(texcoord.y));
				extents = max(extents, texcoord);
			}
			XA_DEBUG_ASSERT(extents.x >= 0 && extents.y >= 0);
			// Scale the charts to use the entire texel area available. So, if the width is 0.1 we could scale it to 1 without increasing the lightmap usage and making a better use of it. In many cases this also improves the look of the seams, since vertices on the chart boundaries have more chances of being aligned with the texel centers.
			if (extents.x > 0.0f && extents.y > 0.0f) {
				// Block align: align all chart extents to 4x4 blocks, but taking padding and texel center offset into account.
				const int blockAlignSizeOffset = options.padding * 2 + 1;
				int width = ftoi_ceil(extents.x);
				if (options.blockAlign)
					width = align(width + blockAlignSizeOffset, 4) - blockAlignSizeOffset;
				int height = ftoi_ceil(extents.y);
				if (options.blockAlign)
					height = align(height + blockAlignSizeOffset, 4) - blockAlignSizeOffset;
				for (uint32_t v = 0; v < chart->uniqueVertexCount(); v++) {
					Vector2 &texcoord = chart->uniqueVertexAt(v);
					texcoord.x = texcoord.x / extents.x * (float)width;
					texcoord.y = texcoord.y / extents.y * (float)height;
				}
				extents.x = (float)width;
				extents.y = (float)height;
			}
			// Limit chart size, either to PackOptions::maxChartSize or maxResolution (if set), whichever is smaller.
			// If limiting chart size to maxResolution, print a warning, since that may not be desirable to the user.
			uint32_t maxChartSize = options.maxChartSize;
			bool warnChartResized = false;
			if (maxResolution > 0 && (maxChartSize == 0 || maxResolution < maxChartSize)) {
				maxChartSize = maxResolution - options.padding * 2; // Don't include padding.
				warnChartResized = true;
			}
			if (maxChartSize > 0) {
				const float realMaxChartSize = (float)maxChartSize - 1.0f; // Aligning to texel centers increases texel footprint by 1.
				if (extents.x > realMaxChartSize || extents.y > realMaxChartSize) {
					if (warnChartResized)
						XA_PRINT("   Resizing chart %u from %gx%g to %ux%u to fit atlas\n", c, extents.x, extents.y, maxChartSize, maxChartSize);
					scale = realMaxChartSize / max(extents.x, extents.y);
					for (uint32_t i = 0; i < chart->uniqueVertexCount(); i++) {
						Vector2 &texcoord = chart->uniqueVertexAt(i);
						texcoord = min(texcoord * scale, Vector2(realMaxChartSize));
					}
				}
			}
			// Align to texel centers and add padding offset.
			extents.x = extents.y = 0.0f;
			for (uint32_t v = 0; v < chart->uniqueVertexCount(); v++) {
				Vector2 &texcoord = chart->uniqueVertexAt(v);
				texcoord.x += 0.5f + options.padding;
				texcoord.y += 0.5f + options.padding;
				extents = max(extents, texcoord);
			}
			if (extents.x > resolution || extents.y > resolution)
				XA_PRINT("   Chart %u extents are large (%gx%g)\n", c, extents.x, extents.y);
			chartExtents[c] = extents;
			chartOrderArray[c] = extents.x + extents.y; // Use perimeter for chart sort key.
			minChartPerimeter = min(minChartPerimeter, chartOrderArray[c]);
			maxChartPerimeter = max(maxChartPerimeter, chartOrderArray[c]);
		}
		// Sort charts by perimeter.
		m_radix = RadixSort();
		m_radix.sort(chartOrderArray);
		const uint32_t *ranks = m_radix.ranks();
		// Divide chart perimeter range into buckets.
		const float chartPerimeterBucketSize = (maxChartPerimeter - minChartPerimeter) / 16.0f;
		uint32_t currentChartBucket = 0;
		Array<Vector2i> chartStartPositions; // per atlas
		chartStartPositions.push_back(Vector2i(0, 0));
		// Pack sorted charts.
#if XA_DEBUG_EXPORT_ATLAS_IMAGES
		const bool createImage = true;
#else
		const bool createImage = options.createImage;
#endif
		// chartImage: result from conservative rasterization
		// chartImageBilinear: chartImage plus any texels that would be sampled by bilinear filtering.
		// chartImagePadding: either chartImage or chartImageBilinear depending on options, with a dilate filter applied options.padding times.
		// Rotated versions swap x and y.
		BitImage chartImage, chartImageBilinear, chartImagePadding;
		BitImage chartImageRotated, chartImageBilinearRotated, chartImagePaddingRotated;
		UniformGrid2 boundaryEdgeGrid;
		Array<Vector2i> atlasSizes;
		atlasSizes.push_back(Vector2i(0, 0));
		int progress = 0;
		for (uint32_t i = 0; i < chartCount; i++) {
			uint32_t c = ranks[chartCount - i - 1]; // largest chart first
			Chart *chart = m_charts[c];
			// @@ Add special cases for dot and line charts. @@ Lightmap rasterizer also needs to handle these special cases.
			// @@ We could also have a special case for chart quads. If the quad surface <= 4 texels, align vertices with texel centers and do not add padding. May be very useful for foliage.
			// @@ In general we could reduce the padding of all charts by one texel by using a rasterizer that takes into account the 2-texel footprint of the tent bilinear filter. For example,
			// if we have a chart that is less than 1 texel wide currently we add one texel to the left and one texel to the right creating a 3-texel-wide bitImage. However, if we know that the
			// chart is only 1 texel wide we could align it so that it only touches the footprint of two texels:
			//      |   |      <- Touches texels 0, 1 and 2.
			//    |   |        <- Only touches texels 0 and 1.
			// \   \ / \ /   /
			//  \   X   X   /
			//   \ / \ / \ /
			//    V   V   V
			//    0   1   2
			XA_PROFILE_START(packChartsRasterize)
			// Resize and clear (discard = true) chart images.
			// Leave room for padding at extents.
			chartImage.resize(ftoi_ceil(chartExtents[c].x) + options.padding, ftoi_ceil(chartExtents[c].y) + options.padding, true);
			if (chart->allowRotate)
				chartImageRotated.resize(chartImage.height(), chartImage.width(), true);
			if (options.bilinear) {
				chartImageBilinear.resize(chartImage.width(), chartImage.height(), true);
				if (chart->allowRotate)
					chartImageBilinearRotated.resize(chartImage.height(), chartImage.width(), true);
			}
			// Rasterize chart faces.
			const uint32_t faceCount = chart->indexCount / 3;
			for (uint32_t f = 0; f < faceCount; f++) {
				Vector2 vertices[3];
				for (uint32_t v = 0; v < 3; v++)
					vertices[v] = chart->vertices[chart->indices[f * 3 + v]];
				DrawTriangleCallbackArgs args;
				args.chartBitImage = &chartImage;
				args.chartBitImageRotated = chart->allowRotate ? &chartImageRotated : nullptr;
				raster::drawTriangle(Vector2((float)chartImage.width(), (float)chartImage.height()), vertices, drawTriangleCallback, &args);
			}
			// Expand chart by pixels sampled by bilinear interpolation.
			if (options.bilinear)
				bilinearExpand(chart, &chartImage, &chartImageBilinear, chart->allowRotate ? &chartImageBilinearRotated : nullptr, boundaryEdgeGrid);
			// Expand chart by padding pixels (dilation).
			if (options.padding > 0) {
				// Copy into the same BitImage instances for every chart to avoid reallocating BitImage buffers (largest chart is packed first).
				XA_PROFILE_START(packChartsDilate)
				if (options.bilinear)
					chartImageBilinear.copyTo(chartImagePadding);
				else
					chartImage.copyTo(chartImagePadding);
				chartImagePadding.dilate(options.padding);
				if (chart->allowRotate) {
					if (options.bilinear)
						chartImageBilinearRotated.copyTo(chartImagePaddingRotated);
					else
						chartImageRotated.copyTo(chartImagePaddingRotated);
					chartImagePaddingRotated.dilate(options.padding);
				}
				XA_PROFILE_END(packChartsDilate)
			}
			XA_PROFILE_END(packChartsRasterize)
			// Update brute force bucketing.
			if (options.bruteForce) {
				if (chartOrderArray[c] > minChartPerimeter && chartOrderArray[c] <= maxChartPerimeter - (chartPerimeterBucketSize * (currentChartBucket + 1))) {
					// Moved to a smaller bucket, reset start location.
					for (uint32_t j = 0; j < chartStartPositions.size(); j++)
						chartStartPositions[j] = Vector2i(0, 0);
					currentChartBucket++;
				}
			}
			// Find a location to place the chart in the atlas.
			BitImage *chartImageToPack, *chartImageToPackRotated;
			if (options.padding > 0) {
				chartImageToPack = &chartImagePadding;
				chartImageToPackRotated = &chartImagePaddingRotated;
			} else if (options.bilinear) {
				chartImageToPack = &chartImageBilinear;
				chartImageToPackRotated = &chartImageBilinearRotated;
			} else {
				chartImageToPack = &chartImage;
				chartImageToPackRotated = &chartImageRotated;
			}
			uint32_t currentAtlas = 0;
			int best_x = 0, best_y = 0;
			int best_cw = 0, best_ch = 0;
			int best_r = 0;
			for (;;)
			{
				bool firstChartInBitImage = false;
				XA_UNUSED(firstChartInBitImage);
				if (currentAtlas + 1 > m_bitImages.size()) {
					// Chart doesn't fit in the current bitImage, create a new one.
					BitImage *bi = XA_NEW_ARGS(MemTag::Default, BitImage, resolution, resolution);
					m_bitImages.push_back(bi);
					atlasSizes.push_back(Vector2i(0, 0));
					firstChartInBitImage = true;
					if (createImage)
						m_atlasImages.push_back(XA_NEW_ARGS(MemTag::Default, AtlasImage, resolution, resolution));
					// Start positions are per-atlas, so create a new one of those too.
					chartStartPositions.push_back(Vector2i(0, 0));
				}
				XA_PROFILE_START(packChartsFindLocation)
				const bool foundLocation = findChartLocation(chartStartPositions[currentAtlas], options.bruteForce, m_bitImages[currentAtlas], chartImageToPack, chartImageToPackRotated, atlasSizes[currentAtlas].x, atlasSizes[currentAtlas].y, &best_x, &best_y, &best_cw, &best_ch, &best_r, options.blockAlign, maxResolution, chart->allowRotate);
				XA_PROFILE_END(packChartsFindLocation)
				XA_DEBUG_ASSERT(!(firstChartInBitImage && !foundLocation)); // Chart doesn't fit in an empty, newly allocated bitImage. Shouldn't happen, since charts are resized if they are too big to fit in the atlas.
				if (maxResolution == 0) {
					XA_DEBUG_ASSERT(foundLocation); // The atlas isn't limited to a fixed resolution, a chart location should be found on the first attempt.
					break;
				}
				if (foundLocation)
					break;
				// Chart doesn't fit in the current bitImage, try the next one.
				currentAtlas++;
			}
			// Update brute force start location.
			if (options.bruteForce) {
				// Reset start location if the chart expanded the atlas.
				if (best_x + best_cw > atlasSizes[currentAtlas].x || best_y + best_ch > atlasSizes[currentAtlas].y) {
					for (uint32_t j = 0; j < chartStartPositions.size(); j++)
						chartStartPositions[j] = Vector2i(0, 0);
				}
				else {
					chartStartPositions[currentAtlas] = Vector2i(best_x, best_y);
				}
			}
			// Update parametric extents.
			atlasSizes[currentAtlas].x = max(atlasSizes[currentAtlas].x, best_x + best_cw);
			atlasSizes[currentAtlas].y = max(atlasSizes[currentAtlas].y, best_y + best_ch);
			// Resize bitImage if necessary.
			// If maxResolution > 0, the bitImage is always set to maxResolutionIncludingPadding on creation and doesn't need to be dynamically resized.
			if (maxResolution == 0) {
				const uint32_t w = (uint32_t)atlasSizes[currentAtlas].x;
				const uint32_t h = (uint32_t)atlasSizes[currentAtlas].y;
				if (w > m_bitImages[0]->width() || h > m_bitImages[0]->height()) {
					m_bitImages[0]->resize(nextPowerOfTwo(w), nextPowerOfTwo(h), false);
					if (createImage)
						m_atlasImages[0]->resize(m_bitImages[0]->width(), m_bitImages[0]->height());
				}
			} else {
				XA_DEBUG_ASSERT(atlasSizes[currentAtlas].x <= (int)maxResolution);
				XA_DEBUG_ASSERT(atlasSizes[currentAtlas].y <= (int)maxResolution);
			}
			XA_PROFILE_START(packChartsBlit)
			addChart(m_bitImages[currentAtlas], chartImageToPack, chartImageToPackRotated, atlasSizes[currentAtlas].x, atlasSizes[currentAtlas].y, best_x, best_y, best_r);
			XA_PROFILE_END(packChartsBlit)
			if (createImage) {
				if (best_r == 0) {
					m_atlasImages[currentAtlas]->addChart(c, &chartImage, options.bilinear ? &chartImageBilinear : nullptr, options.padding > 0 ? &chartImagePadding : nullptr, atlasSizes[currentAtlas].x, atlasSizes[currentAtlas].y, best_x, best_y);
				} else {
					m_atlasImages[currentAtlas]->addChart(c, &chartImageRotated, options.bilinear ? &chartImageBilinearRotated : nullptr, options.padding > 0 ? &chartImagePaddingRotated : nullptr, atlasSizes[currentAtlas].x, atlasSizes[currentAtlas].y, best_x, best_y);
				}
			}
			chart->atlasIndex = (int32_t)currentAtlas;
			// Modify texture coordinates:
			//  - rotate if the chart should be rotated
			//  - translate to chart location
			//  - translate to remove padding from top and left atlas edges (unless block aligned)
			for (uint32_t v = 0; v < chart->uniqueVertexCount(); v++) {
				Vector2 &texcoord = chart->uniqueVertexAt(v);
				Vector2 t = texcoord;
				if (best_r) {
					XA_DEBUG_ASSERT(chart->allowRotate);
					swap(t.x, t.y);
				}
				texcoord.x = best_x + t.x;
				texcoord.y = best_y + t.y;
				if (!options.blockAlign) {
					texcoord.x -= (float)options.padding;
					texcoord.y -= (float)options.padding;
				}
				XA_ASSERT(texcoord.x >= 0 && texcoord.y >= 0);
				XA_ASSERT(isFinite(texcoord.x) && isFinite(texcoord.y));
			}
			if (progressFunc) {
				const int newProgress = int((i + 1) / (float)chartCount * 100.0f);
				if (newProgress != progress) {
					progress = newProgress;
					if (!progressFunc(ProgressCategory::PackCharts, progress, progressUserData))
						return false;
				}
			}
		}
		if (options.blockAlign) {
			if (maxResolution == 0) {
				m_width = max(0, atlasSizes[0].x);
				m_height = max(0, atlasSizes[0].y);
			} else {
				m_width = m_height = maxResolution;
			}
		} else {
			// Remove padding from outer edges.
			if (maxResolution == 0) {
				m_width = max(0, atlasSizes[0].x - (int)options.padding * 2);
				m_height = max(0, atlasSizes[0].y - (int)options.padding * 2);
			} else {
				m_width = m_height = maxResolution - (int)options.padding * 2;
			}
		}
		XA_PRINT("   %dx%d resolution\n", m_width, m_height);
		m_utilization.resize(m_bitImages.size());
		for (uint32_t i = 0; i < m_utilization.size(); i++) {
			if (m_width == 0 || m_height == 0)
				m_utilization[i] = 0.0f;
			else {
				uint32_t count = 0;
				for (uint32_t y = 0; y < m_height; y++) {
					for (uint32_t x = 0; x < m_width; x++)
						count += m_bitImages[i]->get(x, y);
				}
				m_utilization[i] = float(count) / (m_width * m_height);
			}
			if (m_utilization.size() > 1) {
				XA_PRINT("   %u: %f%% utilization\n", i, m_utilization[i] * 100.0f);
			}
			else {
				XA_PRINT("   %f%% utilization\n", m_utilization[i] * 100.0f);
			}
		}
#if XA_DEBUG_EXPORT_ATLAS_IMAGES
		for (uint32_t i = 0; i < m_atlasImages.size(); i++) {
			char filename[256];
			XA_SPRINTF(filename, sizeof(filename), "debug_atlas_image%02u.tga", i);
			m_atlasImages[i]->writeTga(filename, m_width, m_height);
		}
#endif
		if (progressFunc && progress != 100) {
			if (!progressFunc(ProgressCategory::PackCharts, 100, progressUserData))
				return false;
		}
		return true;
	}

private:
	// IC: Brute force is slow, and random may take too much time to converge. We start inserting large charts in a small atlas. Using brute force is lame, because most of the space
	// is occupied at this point. At the end we have many small charts and a large atlas with sparse holes. Finding those holes randomly is slow. A better approach would be to
	// start stacking large charts as if they were tetris pieces. Once charts get small try to place them randomly. It may be interesting to try a intermediate strategy, first try
	// along one axis and then try exhaustively along that axis.
	bool findChartLocation(const Vector2i &startPosition, bool bruteForce, const BitImage *atlasBitImage, const BitImage *chartBitImage, const BitImage *chartBitImageRotated, int w, int h, int *best_x, int *best_y, int *best_w, int *best_h, int *best_r, bool blockAligned, uint32_t maxResolution, bool allowRotate)
	{
		const int attempts = 4096;
		if (bruteForce || attempts >= w * h)
			return findChartLocation_bruteForce(startPosition, atlasBitImage, chartBitImage, chartBitImageRotated, w, h, best_x, best_y, best_w, best_h, best_r, blockAligned, maxResolution, allowRotate);
		return findChartLocation_random(atlasBitImage, chartBitImage, chartBitImageRotated, w, h, best_x, best_y, best_w, best_h, best_r, attempts, blockAligned, maxResolution, allowRotate);
	}

	bool findChartLocation_bruteForce(const Vector2i &startPosition, const BitImage *atlasBitImage, const BitImage *chartBitImage, const BitImage *chartBitImageRotated, int w, int h, int *best_x, int *best_y, int *best_w, int *best_h, int *best_r, bool blockAligned, uint32_t maxResolution, bool allowRotate)
	{
		const int stepSize = blockAligned ? 4 : 1;
		int best_metric = INT_MAX;
		// Try two different orientations.
		for (int r = 0; r < 2; r++) {
			int cw = chartBitImage->width();
			int ch = chartBitImage->height();
			if (r == 1) {
				if (allowRotate)
					swap(cw, ch);
				else
					break;
			}
			for (int y = startPosition.y; y <= h + stepSize; y += stepSize) {
				if (maxResolution > 0 && y > (int)maxResolution - ch)
					break;
				for (int x = (y == startPosition.y ? startPosition.x : 0); x <= w + stepSize; x += stepSize) {
					if (maxResolution > 0 && x > (int)maxResolution - cw)
						break;
					// Early out if metric is not better.
					const int extentX = max(w, x + cw), extentY = max(h, y + ch);
					const int area = extentX * extentY;
					const int extents = max(extentX, extentY);
					const int metric = extents * extents + area;
					if (metric > best_metric)
						continue;
					// If metric is the same, pick the one closest to the origin.
					if (metric == best_metric && max(x, y) >= max(*best_x, *best_y))
						continue;
					if (!atlasBitImage->canBlit(r == 1 ? *chartBitImageRotated : *chartBitImage, x, y))
						continue;
					best_metric = metric;
					*best_x = x;
					*best_y = y;
					*best_w = cw;
					*best_h = ch;
					*best_r = r;
					if (area == w * h)
						return true; // Chart is completely inside, do not look at any other location.
				}
			}
		}
		return best_metric != INT_MAX;
	}

	bool findChartLocation_random(const BitImage *atlasBitImage, const BitImage *chartBitImage, const BitImage *chartBitImageRotated, int w, int h, int *best_x, int *best_y, int *best_w, int *best_h, int *best_r, int minTrialCount, bool blockAligned, uint32_t maxResolution, bool allowRotate)
	{
		bool result = false;
		const int BLOCK_SIZE = 4;
		int best_metric = INT_MAX;
		for (int i = 0; i < minTrialCount; i++) {
			int cw = chartBitImage->width();
			int ch = chartBitImage->height();
			int r = allowRotate ? m_rand.getRange(1) : 0;
			if (r == 1)
				swap(cw, ch);
			// + 1 to extend atlas in case atlas full. We may want to use a higher number to increase probability of extending atlas.
			int xRange = w + 1;
			int yRange = h + 1;
			// Clamp to max resolution.
			if (maxResolution > 0) {
				xRange = min(xRange, (int)maxResolution - cw);
				yRange = min(yRange, (int)maxResolution - ch);
			}
			int x = m_rand.getRange(xRange);
			int y = m_rand.getRange(yRange);
			if (blockAligned) {
				x = align(x, BLOCK_SIZE);
				y = align(y, BLOCK_SIZE);
				if (maxResolution > 0 && (x > (int)maxResolution - cw || y > (int)maxResolution - ch))
					continue; // Block alignment pushed the chart outside the atlas.
			}
			// Early out.
			int area = max(w, x + cw) * max(h, y + ch);
			//int perimeter = max(w, x+cw) + max(h, y+ch);
			int extents = max(max(w, x + cw), max(h, y + ch));
			int metric = extents * extents + area;
			if (metric > best_metric) {
				continue;
			}
			if (metric == best_metric && min(x, y) > min(*best_x, *best_y)) {
				// If metric is the same, pick the one closest to the origin.
				continue;
			}
			if (atlasBitImage->canBlit(r == 1 ? *chartBitImageRotated : *chartBitImage, x, y)) {
				result = true;
				best_metric = metric;
				*best_x = x;
				*best_y = y;
				*best_w = cw;
				*best_h = ch;
				*best_r = allowRotate ? r : 0;
				if (area == w * h) {
					// Chart is completely inside, do not look at any other location.
					break;
				}
			}
		}
		return result;
	}

	void addChart(BitImage *atlasBitImage, const BitImage *chartBitImage, const BitImage *chartBitImageRotated, int atlas_w, int atlas_h, int offset_x, int offset_y, int r)
	{
		XA_DEBUG_ASSERT(r == 0 || r == 1);
		const BitImage *image = r == 0 ? chartBitImage : chartBitImageRotated;
		const int w = image->width();
		const int h = image->height();
		for (int y = 0; y < h; y++) {
			int yy = y + offset_y;
			if (yy >= 0) {
				for (int x = 0; x < w; x++) {
					int xx = x + offset_x;
					if (xx >= 0) {
						if (image->get(x, y)) {
							if (xx < atlas_w && yy < atlas_h) {
								XA_DEBUG_ASSERT(atlasBitImage->get(xx, yy) == false);
								atlasBitImage->set(xx, yy);
							}
						}
					}
				}
			}
		}
	}

	void bilinearExpand(const Chart *chart, BitImage *source, BitImage *dest, BitImage *destRotated, UniformGrid2 &boundaryEdgeGrid) const
	{
		boundaryEdgeGrid.reset(chart->vertices, chart->indices);
		if (chart->boundaryEdges) {
			const uint32_t edgeCount = chart->boundaryEdges->size();
			for (uint32_t i = 0; i < edgeCount; i++)
				boundaryEdgeGrid.append((*chart->boundaryEdges)[i]);
		} else {
			for (uint32_t i = 0; i < chart->indexCount; i++)
				boundaryEdgeGrid.append(i);
		}
		const int xOffsets[] = { -1, 0, 1, -1, 1, -1, 0, 1 };
		const int yOffsets[] = { -1, -1, -1, 0, 0, 1, 1, 1 };
		for (uint32_t y = 0; y < source->height(); y++) {
			for (uint32_t x = 0; x < source->width(); x++) {
				// Copy pixels from source.
				if (source->get(x, y))
					goto setPixel;
				// Empty pixel. If none of of the surrounding pixels are set, this pixel can't be sampled by bilinear interpolation.
				{
					uint32_t s = 0;
					for (; s < 8; s++) {
						const int sx = (int)x + xOffsets[s];
						const int sy = (int)y + yOffsets[s];
						if (sx < 0 || sy < 0 || sx >= (int)source->width() || sy >= (int)source->height())
							continue;
						if (source->get((uint32_t)sx, (uint32_t)sy))
							break;
					}
					if (s == 8)
						continue;
				}
				{
					// If a 2x2 square centered on the pixels centroid intersects the triangle, this pixel will be sampled by bilinear interpolation.
					// See "Precomputed Global Illumination in Frostbite (GDC 2018)" page 95
					const Vector2 centroid((float)x + 0.5f, (float)y + 0.5f);
					const Vector2 squareVertices[4] = {
						Vector2(centroid.x - 1.0f, centroid.y - 1.0f),
						Vector2(centroid.x + 1.0f, centroid.y - 1.0f),
						Vector2(centroid.x + 1.0f, centroid.y + 1.0f),
						Vector2(centroid.x - 1.0f, centroid.y + 1.0f)
					};
					for (uint32_t j = 0; j < 4; j++) {
						if (boundaryEdgeGrid.intersect(squareVertices[j], squareVertices[(j + 1) % 4], 0.0f))
							goto setPixel;
					}
				}
				continue;
			setPixel:
				dest->set(x, y);
				if (destRotated)
					destRotated->set(y, x);
			}
		}
	}

	struct DrawTriangleCallbackArgs
	{
		BitImage *chartBitImage, *chartBitImageRotated;
	};

	static bool drawTriangleCallback(void *param, int x, int y)
	{
		auto args = (DrawTriangleCallbackArgs *)param;
		args->chartBitImage->set(x, y);
		if (args->chartBitImageRotated)
			args->chartBitImageRotated->set(y, x);
		return true;
	}

	Array<AtlasImage *> m_atlasImages;
	Array<float> m_utilization;
	Array<BitImage *> m_bitImages;
	Array<Chart *> m_charts;
	RadixSort m_radix;
	uint32_t m_width = 0;
	uint32_t m_height = 0;
	float m_texelsPerUnit = 0.0f;
	KISSRng m_rand;
};

} // namespace pack
} // namespace internal

struct Context
{
	Atlas atlas;
	uint32_t meshCount = 0;
	internal::Progress *addMeshProgress = nullptr;
	internal::TaskGroupHandle addMeshTaskGroup;
	internal::param::Atlas paramAtlas;
	ProgressFunc progressFunc = nullptr;
	void *progressUserData = nullptr;
	internal::TaskScheduler *taskScheduler;
	internal::Array<internal::UvMesh *> uvMeshes;
	internal::Array<internal::UvMeshInstance *> uvMeshInstances;
};

Atlas *Create()
{
	Context *ctx = XA_NEW(internal::MemTag::Default, Context);
	memset(&ctx->atlas, 0, sizeof(Atlas));
	ctx->taskScheduler = XA_NEW(internal::MemTag::Default, internal::TaskScheduler);
	return &ctx->atlas;
}

static void DestroyOutputMeshes(Context *ctx)
{
	if (!ctx->atlas.meshes)
		return;
	for (int i = 0; i < (int)ctx->atlas.meshCount; i++) {
		Mesh &mesh = ctx->atlas.meshes[i];
		for (uint32_t j = 0; j < mesh.chartCount; j++) {
			if (mesh.chartArray[j].faceArray)
				XA_FREE(mesh.chartArray[j].faceArray);
		}
		if (mesh.chartArray)
			XA_FREE(mesh.chartArray);
		if (mesh.vertexArray)
			XA_FREE(mesh.vertexArray);
		if (mesh.indexArray)
			XA_FREE(mesh.indexArray);
	}
	if (ctx->atlas.meshes)
		XA_FREE(ctx->atlas.meshes);
	ctx->atlas.meshes = nullptr;
}

void Destroy(Atlas *atlas)
{
	XA_DEBUG_ASSERT(atlas);
	Context *ctx = (Context *)atlas;
	if (atlas->utilization)
		XA_FREE(atlas->utilization);
	if (atlas->image)
		XA_FREE(atlas->image);
	DestroyOutputMeshes(ctx);
	if (ctx->addMeshProgress) {
		ctx->addMeshProgress->cancel = true;
		AddMeshJoin(atlas); // frees addMeshProgress
	}
	ctx->taskScheduler->~TaskScheduler();
	XA_FREE(ctx->taskScheduler);
	for (uint32_t i = 0; i < ctx->uvMeshes.size(); i++) {
		internal::UvMesh *mesh = ctx->uvMeshes[i];
		for (uint32_t j = 0; j < mesh->charts.size(); j++) {
			mesh->charts[j]->~UvMeshChart();
			XA_FREE(mesh->charts[j]);
		}
		mesh->~UvMesh();
		XA_FREE(mesh);
	}
	for (uint32_t i = 0; i < ctx->uvMeshInstances.size(); i++) {
		internal::UvMeshInstance *mesh = ctx->uvMeshInstances[i];
		mesh->~UvMeshInstance();
		XA_FREE(mesh);
	}
	ctx->~Context();
	XA_FREE(ctx);
#if XA_DEBUG_HEAP
	internal::ReportLeaks();
#endif
}

struct AddMeshTaskArgs
{
	Context *ctx;
	internal::Mesh *mesh;
};

static void runAddMeshTask(void *userData)
{
	XA_PROFILE_START(addMeshThread)
	auto args = (AddMeshTaskArgs *)userData; // Responsible for freeing this.
	internal::Mesh *mesh = args->mesh;
	internal::Progress *progress = args->ctx->addMeshProgress;
	if (progress->cancel)
		goto cleanup;
	{
		XA_PROFILE_START(addMeshCreateColocals)
		mesh->createColocals();
		XA_PROFILE_END(addMeshCreateColocals)
	}
	if (progress->cancel)
		goto cleanup;
	{
		XA_PROFILE_START(addMeshCreateFaceGroups)
		mesh->createFaceGroups();
		XA_PROFILE_END(addMeshCreateFaceGroups)
	}
	if (progress->cancel)
		goto cleanup;
#if XA_DEBUG_EXPORT_OBJ_SOURCE_MESHES
	char filename[256];
	XA_SPRINTF(filename, sizeof(filename), "debug_mesh_%03u.obj", mesh->id());
	FILE *file;
	XA_FOPEN(file, filename, "w");
	if (file) {
		mesh->writeObjVertices(file);
		// groups
		uint32_t numGroups = 0;
		for (uint32_t i = 0; i < mesh->faceCount(); i++) {
			if (mesh->faceGroupAt(i) != Mesh::kInvalidFaceGroup)
				numGroups = internal::max(numGroups, mesh->faceGroupAt(i) + 1);
		}
		for (uint32_t i = 0; i < numGroups; i++) {
			fprintf(file, "o group_%04d\n", i);
			fprintf(file, "s off\n");
			for (uint32_t f = 0; f < mesh->faceCount(); f++) {
				if (mesh->faceGroupAt(f) == i)
					mesh->writeObjFace(file, f);
			}
		}
		fprintf(file, "o group_ignored\n");
		fprintf(file, "s off\n");
		for (uint32_t f = 0; f < mesh->faceCount(); f++) {
			if (mesh->faceGroupAt(f) == Mesh::kInvalidFaceGroup)
				mesh->writeObjFace(file, f);
		}
		mesh->writeObjBoundaryEges(file);
		fclose(file);
	}
#endif
	{
		XA_PROFILE_START(addMeshCreateChartGroupsReal)
		args->ctx->paramAtlas.addMesh(args->ctx->taskScheduler, mesh); // addMesh is thread safe
		XA_PROFILE_END(addMeshCreateChartGroupsReal)
	}
	if (progress->cancel)
		goto cleanup;
	progress->value++;
	progress->update();
cleanup:
	mesh->~Mesh();
	XA_FREE(mesh);
	args->~AddMeshTaskArgs();
	XA_FREE(args);
	XA_PROFILE_END(addMeshThread)
}

static internal::Vector3 DecodePosition(const MeshDecl &meshDecl, uint32_t index)
{
	XA_DEBUG_ASSERT(meshDecl.vertexPositionData);
	XA_DEBUG_ASSERT(meshDecl.vertexPositionStride > 0);
	return *((const internal::Vector3 *)&((const uint8_t *)meshDecl.vertexPositionData)[meshDecl.vertexPositionStride * index]);
}

static internal::Vector3 DecodeNormal(const MeshDecl &meshDecl, uint32_t index)
{
	XA_DEBUG_ASSERT(meshDecl.vertexNormalData);
	XA_DEBUG_ASSERT(meshDecl.vertexNormalStride > 0);
	return *((const internal::Vector3 *)&((const uint8_t *)meshDecl.vertexNormalData)[meshDecl.vertexNormalStride * index]);
}

static internal::Vector2 DecodeUv(const MeshDecl &meshDecl, uint32_t index)
{
	XA_DEBUG_ASSERT(meshDecl.vertexUvData);
	XA_DEBUG_ASSERT(meshDecl.vertexUvStride > 0);
	return *((const internal::Vector2 *)&((const uint8_t *)meshDecl.vertexUvData)[meshDecl.vertexUvStride * index]);
}

static uint32_t DecodeIndex(IndexFormat::Enum format, const void *indexData, int32_t offset, uint32_t i)
{
	XA_DEBUG_ASSERT(indexData);
	if (format == IndexFormat::UInt16)
		return uint16_t((int32_t)((const uint16_t *)indexData)[i] + offset);
	return uint32_t((int32_t)((const uint32_t *)indexData)[i] + offset);
}

AddMeshError::Enum AddMesh(Atlas *atlas, const MeshDecl &meshDecl, uint32_t meshCountHint)
{
	XA_DEBUG_ASSERT(atlas);
	if (!atlas) {
		XA_PRINT_WARNING("AddMesh: atlas is null.\n");
		return AddMeshError::Error;
	}
	Context *ctx = (Context *)atlas;
	if (!ctx->uvMeshes.isEmpty()) {
		XA_PRINT_WARNING("AddMesh: Meshes and UV meshes cannot be added to the same atlas.\n");
		return AddMeshError::Error;
	}
#if XA_PROFILE
	if (ctx->meshCount == 0)
		internal::s_profile.addMeshReal = clock();
#endif
	// Don't know how many times AddMesh will be called, so progress needs to adjusted each time.
	if (!ctx->addMeshProgress) {
		ctx->addMeshProgress = XA_NEW_ARGS(internal::MemTag::Default, internal::Progress, ProgressCategory::AddMesh, ctx->progressFunc, ctx->progressUserData, 1);
	}
	else {
		ctx->addMeshProgress->setMaxValue(internal::max(ctx->meshCount + 1, meshCountHint));
	}
	XA_PROFILE_START(addMeshCopyData)
	const bool hasIndices = meshDecl.indexCount > 0;
	const uint32_t indexCount = hasIndices ? meshDecl.indexCount : meshDecl.vertexCount;
	XA_PRINT("Adding mesh %d: %u vertices, %u triangles\n", ctx->meshCount, meshDecl.vertexCount, indexCount / 3);
	// Expecting triangle faces.
	if ((indexCount % 3) != 0)
		return AddMeshError::InvalidIndexCount;
	if (hasIndices) {
		// Check if any index is out of range.
		for (uint32_t i = 0; i < indexCount; i++) {
			const uint32_t index = DecodeIndex(meshDecl.indexFormat, meshDecl.indexData, meshDecl.indexOffset, i);
			if (index >= meshDecl.vertexCount)
				return AddMeshError::IndexOutOfRange;
		}
	}
	uint32_t meshFlags = internal::MeshFlags::HasFaceGroups | internal::MeshFlags::HasIgnoredFaces;
	if (meshDecl.vertexNormalData)
		meshFlags |= internal::MeshFlags::HasNormals;
	internal::Mesh *mesh = XA_NEW_ARGS(internal::MemTag::Mesh, internal::Mesh, meshDecl.epsilon, meshDecl.vertexCount, indexCount / 3, meshFlags, ctx->meshCount);
	for (uint32_t i = 0; i < meshDecl.vertexCount; i++) {
		internal::Vector3 normal(0.0f);
		internal::Vector2 texcoord(0.0f);
		if (meshDecl.vertexNormalData)
			normal = DecodeNormal(meshDecl, i);
		if (meshDecl.vertexUvData)
			texcoord = DecodeUv(meshDecl, i);
		mesh->addVertex(DecodePosition(meshDecl, i), normal, texcoord);
	}
	for (uint32_t i = 0; i < indexCount / 3; i++) {
		uint32_t tri[3];
		for (int j = 0; j < 3; j++)
			tri[j] = hasIndices ? DecodeIndex(meshDecl.indexFormat, meshDecl.indexData, meshDecl.indexOffset, i * 3 + j) : i * 3 + j;
		bool ignore = false;
		// Check for degenerate or zero length edges.
		for (int j = 0; j < 3; j++) {
			const uint32_t index1 = tri[j];
			const uint32_t index2 = tri[(j + 1) % 3];
			if (index1 == index2) {
				ignore = true;
				XA_PRINT("   Degenerate edge: index %d, index %d\n", index1, index2);
				break;
			}
			const internal::Vector3 &pos1 = mesh->position(index1);
			const internal::Vector3 &pos2 = mesh->position(index2);
			if (internal::length(pos2 - pos1) <= 0.0f) {
				ignore = true;
				XA_PRINT("   Zero length edge: index %d position (%g %g %g), index %d position (%g %g %g)\n", index1, pos1.x, pos1.y, pos1.z, index2, pos2.x, pos2.y, pos2.z);
				break;
			}
		}
		// Ignore faces with any nan vertex attributes.
		if (!ignore) {
			for (int j = 0; j < 3; j++) {
				const internal::Vector3 &pos = mesh->position(tri[j]);
				if (internal::isNan(pos.x) || internal::isNan(pos.y) || internal::isNan(pos.z)) {
					XA_PRINT("   NAN position in face: %d\n", i);
					ignore = true;
					break;
				}
				if (meshDecl.vertexNormalData) {
					const internal::Vector3 &normal = mesh->normal(tri[j]);
					if (internal::isNan(normal.x) || internal::isNan(normal.y) || internal::isNan(normal.z)) {
						XA_PRINT("   NAN normal in face: %d\n", i);
						ignore = true;
						break;
					}
				}
				if (meshDecl.vertexUvData) {
					const internal::Vector2 &uv = mesh->texcoord(tri[j]);
					if (internal::isNan(uv.x) || internal::isNan(uv.y)) {
						XA_PRINT("   NAN texture coordinate in face: %d\n", i);
						ignore = true;
						break;
					}
				}
			}
		}
		const internal::Vector3 &a = mesh->position(tri[0]);
		const internal::Vector3 &b = mesh->position(tri[1]);
		const internal::Vector3 &c = mesh->position(tri[2]);
		// Check for zero area faces.
		float area = 0.0f;
		if (!ignore) {
			area = internal::length(internal::cross(b - a, c - a)) * 0.5f;
			if (area <= internal::kAreaEpsilon) {
				ignore = true;
				XA_PRINT("   Zero area face: %d, indices (%d %d %d), area is %f\n", i, tri[0], tri[1], tri[2], area);
			}
		}
		if (!ignore) {
			if (internal::equal(a, b, meshDecl.epsilon) || internal::equal(a, c, meshDecl.epsilon) || internal::equal(b, c, meshDecl.epsilon)) {
				ignore = true;
				XA_PRINT("   Degenerate face: %d, area is %f\n", i, area);
			}
		}
		if (meshDecl.faceIgnoreData && meshDecl.faceIgnoreData[i])
			ignore = true;
		mesh->addFace(tri[0], tri[1], tri[2], ignore);
	}
	XA_PROFILE_END(addMeshCopyData)
	if (ctx->addMeshTaskGroup.value == UINT32_MAX)
		ctx->addMeshTaskGroup = ctx->taskScheduler->createTaskGroup();
	AddMeshTaskArgs *taskArgs = XA_NEW(internal::MemTag::Default, AddMeshTaskArgs); // The task frees this.
	taskArgs->ctx = ctx;
	taskArgs->mesh = mesh;
	internal::Task task;
	task.userData = taskArgs;
	task.func = runAddMeshTask;
	ctx->taskScheduler->run(ctx->addMeshTaskGroup, task);
	ctx->meshCount++;
	return AddMeshError::Success;
}

void AddMeshJoin(Atlas *atlas)
{
	XA_DEBUG_ASSERT(atlas);
	if (!atlas) {
		XA_PRINT_WARNING("AddMeshJoin: atlas is null.\n");
		return;
	}
	Context *ctx = (Context *)atlas;
	if (!ctx->addMeshProgress)
		return;
	ctx->taskScheduler->wait(&ctx->addMeshTaskGroup);
	ctx->addMeshProgress->~Progress();
	XA_FREE(ctx->addMeshProgress);
	ctx->addMeshProgress = nullptr;
	ctx->paramAtlas.sortChartGroups();
#if XA_PROFILE
	XA_PRINT("Added %u meshes\n", ctx->meshCount);
	internal::s_profile.addMeshReal = clock() - internal::s_profile.addMeshReal;
#endif
	XA_PROFILE_PRINT_AND_RESET("   Total (real): ", addMeshReal)
	XA_PROFILE_PRINT_AND_RESET("      Copy data: ", addMeshCopyData)
	XA_PROFILE_PRINT_AND_RESET("   Total (thread): ", addMeshThread)
	XA_PROFILE_PRINT_AND_RESET("      Create colocals: ", addMeshCreateColocals)
	XA_PROFILE_PRINT_AND_RESET("      Create face groups: ", addMeshCreateFaceGroups)
	XA_PROFILE_PRINT_AND_RESET("      Create chart groups (real): ", addMeshCreateChartGroupsReal)
	XA_PROFILE_PRINT_AND_RESET("      Create chart groups (thread): ", addMeshCreateChartGroupsThread)
	XA_PRINT_MEM_USAGE
}

struct EdgeKey
{
	EdgeKey() {}
	EdgeKey(const EdgeKey &k) : v0(k.v0), v1(k.v1) {}
	EdgeKey(uint32_t v0, uint32_t v1) : v0(v0), v1(v1) {}
	EdgeKey &operator=(const EdgeKey &k) { v0 = k.v0; v1 = k.v1; return *this; }
	bool operator==(const EdgeKey &k) const { return v0 == k.v0 && v1 == k.v1; }

	uint32_t v0;
	uint32_t v1;
};

AddMeshError::Enum AddUvMesh(Atlas *atlas, const UvMeshDecl &decl)
{
	XA_DEBUG_ASSERT(atlas);
	if (!atlas) {
		XA_PRINT_WARNING("AddUvMesh: atlas is null.\n");
		return AddMeshError::Error;
	}
	Context *ctx = (Context *)atlas;
	if (ctx->meshCount > 0) {
		XA_PRINT_WARNING("AddUvMesh: Meshes and UV meshes cannot be added to the same atlas.\n");
		return AddMeshError::Error;
	}
	const bool decoded = (decl.indexCount <= 0);
	const uint32_t indexCount = decoded ? decl.vertexCount : decl.indexCount;
	XA_PRINT("Adding UV mesh %d: %u vertices, %u triangles\n", ctx->uvMeshes.size(), decl.vertexCount, indexCount / 3);
	// Expecting triangle faces.
	if ((indexCount % 3) != 0)
		return AddMeshError::InvalidIndexCount;
	if (!decoded) {
		// Check if any index is out of range.
		for (uint32_t i = 0; i < indexCount; i++) {
			const uint32_t index = DecodeIndex(decl.indexFormat, decl.indexData, decl.indexOffset, i);
			if (index >= decl.vertexCount)
				return AddMeshError::IndexOutOfRange;
		}
	}
	internal::UvMeshInstance *meshInstance = XA_NEW(internal::MemTag::Default, internal::UvMeshInstance);
	meshInstance->texcoords.resize(decl.vertexCount);
	for (uint32_t i = 0; i < decl.vertexCount; i++) {
		internal::Vector2 texcoord = *((const internal::Vector2 *)&((const uint8_t *)decl.vertexUvData)[decl.vertexStride * i]);
		// Set nan values to 0.
		if (internal::isNan(texcoord.x) || internal::isNan(texcoord.y))
			texcoord.x = texcoord.y = 0.0f;
		meshInstance->texcoords[i] = texcoord;
	}
	meshInstance->rotateCharts = decl.rotateCharts;
	// See if this is an instance of an already existing mesh.
	internal::UvMesh *mesh = nullptr;
	for (uint32_t m = 0; m < ctx->uvMeshes.size(); m++) {
		if (memcmp(&ctx->uvMeshes[m]->decl, &decl, sizeof(UvMeshDecl)) == 0) {
			meshInstance->mesh = mesh = ctx->uvMeshes[m];
			break;
		}
	}
	if (!mesh) {
		// Copy geometry to mesh.
		meshInstance->mesh = mesh = XA_NEW(internal::MemTag::Default, internal::UvMesh);
		mesh->decl = decl;
		mesh->indices.resize(decl.indexCount);
		for (uint32_t i = 0; i < indexCount; i++)
			mesh->indices[i] = decoded ? i : DecodeIndex(decl.indexFormat, decl.indexData, decl.indexOffset, i);
		mesh->vertexToChartMap.resize(decl.vertexCount);
		for (uint32_t i = 0; i < mesh->vertexToChartMap.size(); i++)
			mesh->vertexToChartMap[i] = UINT32_MAX;
		// Calculate charts (incident faces).
		internal::HashMap<internal::Vector2> vertexToFaceMap(internal::MemTag::Default, indexCount); // Face is index / 3
		const uint32_t faceCount = indexCount / 3;
		for (uint32_t i = 0; i < indexCount; i++)
			vertexToFaceMap.add(meshInstance->texcoords[mesh->indices[i]]);
		internal::BitArray faceAssigned(faceCount);
		faceAssigned.zeroOutMemory();
		for (uint32_t f = 0; f < faceCount; f++) {
			if (faceAssigned.get(f))
				continue;
			// Found an unassigned face, create a new chart.
			internal::UvMeshChart *chart = XA_NEW(internal::MemTag::Default, internal::UvMeshChart);
			chart->material = decl.faceMaterialData ? decl.faceMaterialData[f] : 0;
			// Walk incident faces and assign them to the chart.
			faceAssigned.set(f);
			chart->faces.push_back(f);
			for (;;) {
				bool newFaceAssigned = false;
				const uint32_t faceCount2 = chart->faces.size();
				for (uint32_t f2 = 0; f2 < faceCount2; f2++) {
					const uint32_t face = chart->faces[f2];
					for (uint32_t i = 0; i < 3; i++) {
						const internal::Vector2 &texcoord = meshInstance->texcoords[meshInstance->mesh->indices[face * 3 + i]];
						uint32_t mapIndex = vertexToFaceMap.get(texcoord);
						while (mapIndex != UINT32_MAX) {
							const uint32_t face2 = mapIndex / 3; // 3 vertices added per face.
							// Materials must match.
							if (!faceAssigned.get(face2) && (!decl.faceMaterialData || decl.faceMaterialData[face] == decl.faceMaterialData[face2])) {
								faceAssigned.set(face2);
								chart->faces.push_back(face2);
								newFaceAssigned = true;
							}
							mapIndex = vertexToFaceMap.getNext(mapIndex);
						}
					}
				}
				if (!newFaceAssigned)
					break;
			}
			for (uint32_t i = 0; i < chart->faces.size(); i++) {
				for (uint32_t j = 0; j < 3; j++) {
					const uint32_t vertex = meshInstance->mesh->indices[chart->faces[i] * 3 + j];
					chart->indices.push_back(vertex);
					mesh->vertexToChartMap[vertex] = mesh->charts.size();
				}
			}
			mesh->charts.push_back(chart);
		}
		ctx->uvMeshes.push_back(mesh);
	} else {
		XA_PRINT("   instance of a previous UV mesh\n");
	}
	XA_PRINT("   %u charts\n", meshInstance->mesh->charts.size());
	ctx->uvMeshInstances.push_back(meshInstance);
	return AddMeshError::Success;
}

void ComputeCharts(Atlas *atlas, ChartOptions chartOptions)
{
	if (!atlas) {
		XA_PRINT_WARNING("ComputeCharts: atlas is null.\n");
		return;
	}
	Context *ctx = (Context *)atlas;
	if (!ctx->uvMeshInstances.isEmpty()) {
		XA_PRINT_WARNING("ComputeCharts: This function should not be called with UV meshes.\n");
		return;
	}
	AddMeshJoin(atlas);
	if (ctx->meshCount == 0) {
		XA_PRINT_WARNING("ComputeCharts: No meshes. Call AddMesh first.\n");
		return;
	}
	XA_PRINT("Computing charts\n");
	uint32_t chartCount = 0, chartsWithHolesCount = 0, holesCount = 0, chartsWithTJunctionsCount = 0, tJunctionsCount = 0;
	XA_PROFILE_START(computeChartsReal)
	if (!ctx->paramAtlas.computeCharts(ctx->taskScheduler, chartOptions, ctx->progressFunc, ctx->progressUserData)) {
		XA_PRINT("   Cancelled by user\n");
		return;
	}
	XA_PROFILE_END(computeChartsReal)
	// Count charts and print warnings.
	for (uint32_t i = 0; i < ctx->meshCount; i++) {
		for (uint32_t j = 0; j < ctx->paramAtlas.chartGroupCount(i); j++) {
			const internal::param::ChartGroup *chartGroup = ctx->paramAtlas.chartGroupAt(i, j);
			if (chartGroup->isVertexMap())
				continue;
			for (uint32_t k = 0; k < chartGroup->chartCount(); k++) {
				const internal::param::Chart *chart = chartGroup->chartAt(k);
				if (chart->warningFlags() & internal::param::ChartWarningFlags::CloseHolesFailed)
					XA_PRINT_WARNING("   Chart %u (mesh %u, group %u, id %u): failed to close holes\n", chartCount, i, j, k);
				if (chart->warningFlags() & internal::param::ChartWarningFlags::FixTJunctionsDuplicatedEdge)
					XA_PRINT_WARNING("   Chart %u (mesh %u, group %u, id %u): fixing t-junctions created non-manifold geometry\n", chartCount, i, j, k);
				if (chart->warningFlags() & internal::param::ChartWarningFlags::FixTJunctionsFailed)
					XA_PRINT_WARNING("   Chart %u (mesh %u, group %u, id %u): fixing t-junctions failed\n", chartCount, i, j, k);
				if (chart->warningFlags() & internal::param::ChartWarningFlags::TriangulateDuplicatedEdge)
					XA_PRINT_WARNING("   Chart %u (mesh %u, group %u, id %u): triangulation created non-manifold geometry\n", chartCount, i, j, k);
				holesCount += chart->closedHolesCount();
				if (chart->closedHolesCount() > 0)
					chartsWithHolesCount++;
				tJunctionsCount += chart->fixedTJunctionsCount();
				if (chart->fixedTJunctionsCount() > 0)
					chartsWithTJunctionsCount++;
				chartCount++;
			}
		}
	}
	if (holesCount > 0)
		XA_PRINT("   Closed %u holes in %u charts\n", holesCount, chartsWithHolesCount);
	if (tJunctionsCount > 0)
		XA_PRINT("   Fixed %u t-junctions in %u charts\n", tJunctionsCount, chartsWithTJunctionsCount);
	XA_PRINT("   %u charts\n", chartCount);
	XA_PROFILE_PRINT_AND_RESET("   Total (real): ", computeChartsReal)
	XA_PROFILE_PRINT_AND_RESET("   Total (thread): ", computeChartsThread)
	XA_PROFILE_PRINT_AND_RESET("      Build atlas: ", buildAtlas)
	XA_PROFILE_PRINT_AND_RESET("         Init: ", buildAtlasInit)
	XA_PROFILE_PRINT_AND_RESET("         Place seeds: ", buildAtlasPlaceSeeds)
	XA_PROFILE_PRINT_AND_RESET("         Relocate seeds: ", buildAtlasRelocateSeeds)
	XA_PROFILE_PRINT_AND_RESET("         Reset charts: ", buildAtlasResetCharts)
	XA_PROFILE_PRINT_AND_RESET("         Grow charts: ", buildAtlasGrowCharts)
	XA_PROFILE_PRINT_AND_RESET("         Merge charts: ", buildAtlasMergeCharts)
	XA_PROFILE_PRINT_AND_RESET("         Fill holes: ", buildAtlasFillHoles)
	XA_PROFILE_PRINT_AND_RESET("      Create chart meshes (real): ", createChartMeshesReal)
	XA_PROFILE_PRINT_AND_RESET("      Create chart meshes (thread): ", createChartMeshesThread)
	XA_PROFILE_PRINT_AND_RESET("         Fix t-junctions: ", fixChartMeshTJunctions)
	XA_PROFILE_PRINT_AND_RESET("         Close holes: ", closeChartMeshHoles)
	XA_PRINT_MEM_USAGE
}

void ParameterizeCharts(Atlas *atlas, ParameterizeFunc func)
{
	if (!atlas) {
		XA_PRINT_WARNING("ParameterizeCharts: atlas is null.\n");
		return;
	}
	Context *ctx = (Context *)atlas;
	if (!ctx->uvMeshInstances.isEmpty()) {
		XA_PRINT_WARNING("ParameterizeCharts: This function should not be called with UV meshes.\n");
		return;
	}
	if (!ctx->paramAtlas.chartsComputed()) {
		XA_PRINT_WARNING("ParameterizeCharts: ComputeCharts must be called first.\n");
		return;
	}
	atlas->atlasCount = 0;
	atlas->height = 0;
	atlas->texelsPerUnit = 0;
	atlas->width = 0;
	if (atlas->utilization) {
		XA_FREE(atlas->utilization);
		atlas->utilization = nullptr;
	}
	if (atlas->image) {
		XA_FREE(atlas->image);
		atlas->image = nullptr;
	}
	DestroyOutputMeshes(ctx);
	XA_PRINT("Parameterizing charts\n");
	XA_PROFILE_START(parameterizeChartsReal)
	if (!ctx->paramAtlas.parameterizeCharts(ctx->taskScheduler, func, ctx->progressFunc, ctx->progressUserData)) {
		XA_PRINT("   Cancelled by user\n");
			return;
	}
	XA_PROFILE_END(parameterizeChartsReal)
	uint32_t chartCount = 0, orthoChartsCount = 0, planarChartsCount = 0, chartsAddedCount = 0, chartsDeletedCount = 0;
	for (uint32_t i = 0; i < ctx->meshCount; i++) {
		for (uint32_t j = 0; j < ctx->paramAtlas.chartGroupCount(i); j++) {
			const internal::param::ChartGroup *chartGroup = ctx->paramAtlas.chartGroupAt(i, j);
			if (chartGroup->isVertexMap())
				continue;
			for (uint32_t k = 0; k < chartGroup->chartCount(); k++) {
				const internal::param::Chart *chart = chartGroup->chartAt(k);
				if (chart->isPlanar())
					planarChartsCount++;
				else if (chart->isOrtho())
					orthoChartsCount++;
			}
			chartCount += chartGroup->chartCount();
			chartsAddedCount += chartGroup->paramAddedChartsCount();
			chartsDeletedCount += chartGroup->paramDeletedChartsCount();
		}
	}
	XA_PRINT("   %u planar charts, %u ortho charts, %u other\n", planarChartsCount, orthoChartsCount, chartCount - (planarChartsCount + orthoChartsCount));
	if (chartsDeletedCount > 0) {
		XA_PRINT("   %u charts deleted due to invalid parameterizations, %u new charts added\n", chartsDeletedCount, chartsAddedCount);
		XA_PRINT("   %u charts\n", chartCount);
	}
	uint32_t chartIndex = 0, invalidParamCount = 0;
	for (uint32_t i = 0; i < ctx->meshCount; i++) {
		for (uint32_t j = 0; j < ctx->paramAtlas.chartGroupCount(i); j++) {
			const internal::param::ChartGroup *chartGroup = ctx->paramAtlas.chartGroupAt(i, j);
			if (chartGroup->isVertexMap())
				continue;
			for (uint32_t k = 0; k < chartGroup->chartCount(); k++) {
				const internal::param::Chart *chart = chartGroup->chartAt(k);
				const internal::param::Quality &quality = chart->quality();
#if XA_DEBUG_EXPORT_OBJ_CHARTS_AFTER_PARAMETERIZATION
				{
					char filename[256];
					XA_SPRINTF(filename, sizeof(filename), "debug_chart_%03u_after_parameterization.obj", chartIndex);
					chart->unifiedMesh()->writeObjFile(filename);
				}
#endif
				bool invalid = false;
				if (quality.boundaryIntersection) {
					invalid = true;
					XA_PRINT_WARNING("   Chart %u (mesh %u, group %u, id %u) (%s): invalid parameterization, self-intersecting boundary.\n", chartIndex, i, j, k, chart->isPlanar() ? "planar" : chart->isOrtho() ? "ortho" : "other");
				}
				if (quality.flippedTriangleCount > 0) {
					invalid = true;
					XA_PRINT_WARNING("   Chart %u  (mesh %u, group %u, id %u) (%s): invalid parameterization, %u / %u flipped triangles.\n", chartIndex, i, j, k, chart->isPlanar() ? "planar" : chart->isOrtho() ? "ortho" : "other", quality.flippedTriangleCount, quality.totalTriangleCount);
				}
				if (invalid)
					invalidParamCount++;
#if XA_DEBUG_EXPORT_OBJ_INVALID_PARAMETERIZATION
				if (invalid) {
					char filename[256];
					XA_SPRINTF(filename, sizeof(filename), "debug_chart_%03u_invalid_parameterization.obj", chartIndex);
					const internal::Mesh *mesh = chart->unifiedMesh();
					FILE *file;
					XA_FOPEN(file, filename, "w");
					if (file) {
						mesh->writeObjVertices(file);
						fprintf(file, "s off\n");
						fprintf(file, "o object\n");
						for (uint32_t f = 0; f < mesh->faceCount(); f++)
							mesh->writeObjFace(file, f);
						if (!chart->paramFlippedFaces().isEmpty()) {
							fprintf(file, "o flipped_faces\n");
							for (uint32_t f = 0; f < chart->paramFlippedFaces().size(); f++)
								mesh->writeObjFace(file, chart->paramFlippedFaces()[f]);
						}
						mesh->writeObjBoundaryEges(file);
						mesh->writeObjLinkedBoundaries(file);
						fclose(file);
					}
				}
#endif
				chartIndex++;
			}
		}
	}
	if (invalidParamCount > 0)
		XA_PRINT_WARNING("   %u charts with invalid parameterizations\n", invalidParamCount);
	XA_PROFILE_PRINT_AND_RESET("   Total (real): ", parameterizeChartsReal)
	XA_PROFILE_PRINT_AND_RESET("   Total (thread): ", parameterizeChartsThread)
	XA_PROFILE_PRINT_AND_RESET("      Orthogonal: ", parameterizeChartsOrthogonal)
	XA_PROFILE_PRINT_AND_RESET("      LSCM: ", parameterizeChartsLSCM)
	XA_PROFILE_PRINT_AND_RESET("      Evaluate quality: ", parameterizeChartsEvaluateQuality)
	XA_PRINT_MEM_USAGE
}

void PackCharts(Atlas *atlas, PackOptions packOptions)
{
	// Validate arguments and context state.
	if (!atlas) {
		XA_PRINT_WARNING("PackCharts: atlas is null.\n");
		return;
	}
	Context *ctx = (Context *)atlas;
	if (ctx->meshCount == 0 && ctx->uvMeshInstances.isEmpty()) {
		XA_PRINT_WARNING("PackCharts: No meshes. Call AddMesh or AddUvMesh first.\n");
		return;
	}
	if (ctx->uvMeshInstances.isEmpty()) {
		if (!ctx->paramAtlas.chartsComputed()) {
			XA_PRINT_WARNING("PackCharts: ComputeCharts must be called first.\n");
			return;
		}
		if (!ctx->paramAtlas.chartsParameterized()) {
			XA_PRINT_WARNING("PackCharts: ParameterizeCharts must be called first.\n");
			return;
		}
	}
	if (packOptions.texelsPerUnit < 0.0f) {
		XA_PRINT_WARNING("PackCharts: PackOptions::texelsPerUnit is negative.\n");
		packOptions.texelsPerUnit = 0.0f;
	}
	// Cleanup atlas.
	DestroyOutputMeshes(ctx);
	if (atlas->utilization) {
		XA_FREE(atlas->utilization);
		atlas->utilization = nullptr;
	}
	if (atlas->image) {
		XA_FREE(atlas->image);
		atlas->image = nullptr;
	}
	atlas->meshCount = 0;
	// Pack charts.
	XA_PROFILE_START(packChartsAddCharts)
	internal::pack::Atlas packAtlas;
	if (!ctx->uvMeshInstances.isEmpty()) {
		for (uint32_t i = 0; i < ctx->uvMeshInstances.size(); i++)
			packAtlas.addUvMeshCharts(ctx->uvMeshInstances[i]);
	}
	else
		packAtlas.addCharts(ctx->taskScheduler, &ctx->paramAtlas);
	XA_PROFILE_END(packChartsAddCharts)
	XA_PROFILE_START(packCharts)
	if (!packAtlas.packCharts(packOptions, ctx->progressFunc, ctx->progressUserData))
		return;
	XA_PROFILE_END(packCharts)
	// Populate atlas object with pack results.
	atlas->atlasCount = packAtlas.getNumAtlases();
	atlas->chartCount = packAtlas.getChartCount();
	atlas->width = packAtlas.getWidth();
	atlas->height = packAtlas.getHeight();
	atlas->texelsPerUnit = packAtlas.getTexelsPerUnit();
	if (atlas->atlasCount > 0) {
		atlas->utilization = XA_ALLOC_ARRAY(internal::MemTag::Default, float, atlas->atlasCount);
		for (uint32_t i = 0; i < atlas->atlasCount; i++)
			atlas->utilization[i] = packAtlas.getUtilization(i);
	}
	if (packOptions.createImage) {
		atlas->image = XA_ALLOC_ARRAY(internal::MemTag::Default, uint32_t, atlas->atlasCount * atlas->width * atlas->height);
		for (uint32_t i = 0; i < atlas->atlasCount; i++)
			packAtlas.getImages()[i]->copyTo(&atlas->image[atlas->width * atlas->height * i], atlas->width, atlas->height, packOptions.blockAlign ? 0 : packOptions.padding);
	}
	XA_PROFILE_PRINT_AND_RESET("   Total: ", packCharts)
	XA_PROFILE_PRINT_AND_RESET("      Add charts (real): ", packChartsAddCharts)
	XA_PROFILE_PRINT_AND_RESET("      Add charts (thread): ", packChartsAddChartsThread)
	XA_PROFILE_PRINT_AND_RESET("         Restore texcoords: ", packChartsAddChartsRestoreTexcoords)
	XA_PROFILE_PRINT_AND_RESET("      Rasterize: ", packChartsRasterize)
	XA_PROFILE_PRINT_AND_RESET("      Dilate (padding): ", packChartsDilate)
	XA_PROFILE_PRINT_AND_RESET("      Find location: ", packChartsFindLocation)
	XA_PROFILE_PRINT_AND_RESET("      Blit: ", packChartsBlit)
	XA_PRINT_MEM_USAGE
	XA_PRINT("Building output meshes\n");
	XA_PROFILE_START(buildOutputMeshes)
	int progress = 0;
	if (ctx->progressFunc) {
		if (!ctx->progressFunc(ProgressCategory::BuildOutputMeshes, 0, ctx->progressUserData))
			return;
	}
	if (ctx->uvMeshInstances.isEmpty())
		atlas->meshCount = ctx->meshCount;
	else
		atlas->meshCount = ctx->uvMeshInstances.size();
	atlas->meshes = XA_ALLOC_ARRAY(internal::MemTag::Default, Mesh, atlas->meshCount);
	memset(atlas->meshes, 0, sizeof(Mesh) * atlas->meshCount);
	if (ctx->uvMeshInstances.isEmpty()) {
		uint32_t chartIndex = 0;
		for (uint32_t i = 0; i < ctx->meshCount; i++) {
			Mesh &outputMesh = atlas->meshes[i];
			// Count and alloc arrays. Ignore vertex mapped chart groups in Mesh::chartCount, since they're ignored faces.
			for (uint32_t cg = 0; cg < ctx->paramAtlas.chartGroupCount(i); cg++) {
				const internal::param::ChartGroup *chartGroup = ctx->paramAtlas.chartGroupAt(i, cg);
				if (chartGroup->isVertexMap()) {
					outputMesh.vertexCount += chartGroup->mesh()->vertexCount();
					outputMesh.indexCount += chartGroup->mesh()->faceCount() * 3;
				} else {
					for (uint32_t c = 0; c < chartGroup->chartCount(); c++) {
						const internal::param::Chart *chart = chartGroup->chartAt(c);
						outputMesh.vertexCount += chart->mesh()->vertexCount();
						outputMesh.indexCount += chart->mesh()->faceCount() * 3;
						outputMesh.chartCount++;
					}
				}
			}
			outputMesh.vertexArray = XA_ALLOC_ARRAY(internal::MemTag::Default, Vertex, outputMesh.vertexCount);
			outputMesh.indexArray = XA_ALLOC_ARRAY(internal::MemTag::Default, uint32_t, outputMesh.indexCount);
			outputMesh.chartArray = XA_ALLOC_ARRAY(internal::MemTag::Default, Chart, outputMesh.chartCount);
			XA_PRINT("   mesh %u: %u vertices, %u triangles, %u charts\n", i, outputMesh.vertexCount, outputMesh.indexCount / 3, outputMesh.chartCount);
			// Copy mesh data.
			uint32_t firstVertex = 0, meshChartIndex = 0;
			for (uint32_t cg = 0; cg < ctx->paramAtlas.chartGroupCount(i); cg++) {
				const internal::param::ChartGroup *chartGroup = ctx->paramAtlas.chartGroupAt(i, cg);
				if (chartGroup->isVertexMap()) {
					const internal::Mesh *mesh = chartGroup->mesh();
					// Vertices.
					for (uint32_t v = 0; v < mesh->vertexCount(); v++) {
						Vertex &vertex = outputMesh.vertexArray[firstVertex + v];
						vertex.atlasIndex = -1;
						vertex.chartIndex = -1;
						vertex.uv[0] = vertex.uv[1] = 0.0f;
						vertex.xref = chartGroup->mapVertexToSourceVertex(v);
					}
					// Indices.
					for (uint32_t f = 0; f < mesh->faceCount(); f++) {
						const uint32_t indexOffset = chartGroup->mapFaceToSourceFace(f) * 3;
						for (uint32_t j = 0; j < 3; j++)
							outputMesh.indexArray[indexOffset + j] = firstVertex + mesh->vertexAt(f * 3 + j);
					}
					firstVertex += mesh->vertexCount();
				} else {
					for (uint32_t c = 0; c < chartGroup->chartCount(); c++) {
						const internal::param::Chart *chart = chartGroup->chartAt(c);
						const internal::Mesh *mesh = chart->mesh();
						// Vertices.
						for (uint32_t v = 0; v < mesh->vertexCount(); v++) {
							Vertex &vertex = outputMesh.vertexArray[firstVertex + v];
							vertex.atlasIndex = packAtlas.getChart(chartIndex)->atlasIndex;
							XA_DEBUG_ASSERT(vertex.atlasIndex >= 0);
							vertex.chartIndex = (int32_t)chartIndex;
							const internal::Vector2 &uv = mesh->texcoord(v);
							vertex.uv[0] = internal::max(0.0f, uv.x);
							vertex.uv[1] = internal::max(0.0f, uv.y);
							vertex.xref = chartGroup->mapVertexToSourceVertex(chart->mapChartVertexToOriginalVertex(v));
						}
						// Indices.
						for (uint32_t f = 0; f < mesh->faceCount(); f++) {
							const uint32_t indexOffset = chartGroup->mapFaceToSourceFace(chart->mapFaceToSourceFace(f)) * 3;
							for (uint32_t j = 0; j < 3; j++)
								outputMesh.indexArray[indexOffset + j] = firstVertex + mesh->vertexAt(f * 3 + j);
						}
						// Charts.
						Chart *outputChart = &outputMesh.chartArray[meshChartIndex];
						const int32_t atlasIndex = packAtlas.getChart(chartIndex)->atlasIndex;
						XA_DEBUG_ASSERT(atlasIndex >= 0);
						outputChart->atlasIndex = (uint32_t)atlasIndex;
						outputChart->flags = 0;
						if (chart->quality().boundaryIntersection || chart->quality().flippedTriangleCount > 0)
							outputChart->flags |= ChartFlags::Invalid;
						outputChart->faceCount = mesh->faceCount();
						outputChart->faceArray = XA_ALLOC_ARRAY(internal::MemTag::Default, uint32_t, outputChart->faceCount);
						for (uint32_t f = 0; f < outputChart->faceCount; f++)
							outputChart->faceArray[f] = chartGroup->mapFaceToSourceFace(chart->mapFaceToSourceFace(f));
						outputChart->material = 0;
						meshChartIndex++;
						chartIndex++;
						firstVertex += mesh->vertexCount();
					}
				}
			}
			XA_DEBUG_ASSERT(outputMesh.vertexCount == firstVertex);
			XA_DEBUG_ASSERT(outputMesh.chartCount == meshChartIndex);
			if (ctx->progressFunc) {
				const int newProgress = int((i + 1) / (float)atlas->meshCount * 100.0f);
				if (newProgress != progress) {
					progress = newProgress;
					if (!ctx->progressFunc(ProgressCategory::BuildOutputMeshes, progress, ctx->progressUserData))
						return;
				}
			}
		}
	} else {
		uint32_t chartIndex = 0;
		for (uint32_t m = 0; m < ctx->uvMeshInstances.size(); m++) {
			Mesh &outputMesh = atlas->meshes[m];
			const internal::UvMeshInstance *mesh = ctx->uvMeshInstances[m];
			// Alloc arrays.
			outputMesh.vertexCount = mesh->texcoords.size();
			outputMesh.indexCount = mesh->mesh->indices.size();
			outputMesh.chartCount = mesh->mesh->charts.size();
			outputMesh.vertexArray = XA_ALLOC_ARRAY(internal::MemTag::Default, Vertex, outputMesh.vertexCount);
			outputMesh.indexArray = XA_ALLOC_ARRAY(internal::MemTag::Default, uint32_t, outputMesh.indexCount);
			outputMesh.chartArray = XA_ALLOC_ARRAY(internal::MemTag::Default, Chart, outputMesh.chartCount);
			XA_PRINT("   UV mesh %u: %u vertices, %u triangles, %u charts\n", m, outputMesh.vertexCount, outputMesh.indexCount / 3, outputMesh.chartCount);
			// Copy mesh data.
			// Vertices.
			for (uint32_t v = 0; v < mesh->texcoords.size(); v++) {
				Vertex &vertex = outputMesh.vertexArray[v];
				vertex.uv[0] = mesh->texcoords[v].x;
				vertex.uv[1] = mesh->texcoords[v].y;
				vertex.xref = v;
				const uint32_t meshChartIndex = mesh->mesh->vertexToChartMap[v];
				if (meshChartIndex == UINT32_MAX) {
					// Vertex doesn't exist in any chart.
					vertex.atlasIndex = -1;
					vertex.chartIndex = -1;
				} else {
					const internal::pack::Chart *chart = packAtlas.getChart(chartIndex + meshChartIndex);
					vertex.atlasIndex = chart->atlasIndex;
					vertex.chartIndex = (int32_t)chartIndex + meshChartIndex;
				}
			}
			// Indices.
			memcpy(outputMesh.indexArray, mesh->mesh->indices.data(), mesh->mesh->indices.size() * sizeof(uint32_t));
			// Charts.
			for (uint32_t c = 0; c < mesh->mesh->charts.size(); c++) {
				Chart *outputChart = &outputMesh.chartArray[c];
				const internal::pack::Chart *chart = packAtlas.getChart(chartIndex);
				XA_DEBUG_ASSERT(chart->atlasIndex >= 0);
				outputChart->atlasIndex = (uint32_t)chart->atlasIndex;
				outputChart->faceCount = chart->faces.size();
				outputChart->faceArray = XA_ALLOC_ARRAY(internal::MemTag::Default, uint32_t, outputChart->faceCount);
				outputChart->material = chart->material;
				for (uint32_t f = 0; f < outputChart->faceCount; f++)
					outputChart->faceArray[f] = chart->faces[f];
				chartIndex++;
			}
			if (ctx->progressFunc) {
				const int newProgress = int((m + 1) / (float)atlas->meshCount * 100.0f);
				if (newProgress != progress) {
					progress = newProgress;
					if (!ctx->progressFunc(ProgressCategory::BuildOutputMeshes, progress, ctx->progressUserData))
						return;
				}
			}
		}
	}
	if (ctx->progressFunc && progress != 100)
		ctx->progressFunc(ProgressCategory::BuildOutputMeshes, 100, ctx->progressUserData);
	XA_PROFILE_END(buildOutputMeshes)
	XA_PROFILE_PRINT_AND_RESET("   Total: ", buildOutputMeshes)
	XA_PRINT_MEM_USAGE
}

void Generate(Atlas *atlas, ChartOptions chartOptions, ParameterizeFunc paramFunc, PackOptions packOptions)
{
	if (!atlas) {
		XA_PRINT_WARNING("Generate: atlas is null.\n");
		return;
	}
	Context *ctx = (Context *)atlas;
	if (!ctx->uvMeshInstances.isEmpty()) {
		XA_PRINT_WARNING("Generate: This function should not be called with UV meshes.\n");
		return;
	}
	if (ctx->meshCount == 0) {
		XA_PRINT_WARNING("Generate: No meshes. Call AddMesh first.\n");
		return;
	}
	ComputeCharts(atlas, chartOptions);
	ParameterizeCharts(atlas, paramFunc);
	PackCharts(atlas, packOptions);
}

void SetProgressCallback(Atlas *atlas, ProgressFunc progressFunc, void *progressUserData)
{
	if (!atlas) {
		XA_PRINT_WARNING("SetProgressCallback: atlas is null.\n");
		return;
	}
	Context *ctx = (Context *)atlas;
	ctx->progressFunc = progressFunc;
	ctx->progressUserData = progressUserData;
}

void SetAlloc(ReallocFunc reallocFunc, FreeFunc freeFunc)
{
	internal::s_realloc = reallocFunc;
	internal::s_free = freeFunc;
}

void SetPrint(PrintFunc print, bool verbose)
{
	internal::s_print = print;
	internal::s_printVerbose = verbose;
}

const char *StringForEnum(AddMeshError::Enum error)
{
	if (error == AddMeshError::Error)
		return "Unspecified error";
	if (error == AddMeshError::IndexOutOfRange)
		return "Index out of range";
	if (error == AddMeshError::InvalidIndexCount)
		return "Invalid index count";
	return "Success";
}

const char *StringForEnum(ProgressCategory::Enum category)
{
	if (category == ProgressCategory::AddMesh)
		return "Adding mesh(es)";
	if (category == ProgressCategory::ComputeCharts)
		return "Computing charts";
	if (category == ProgressCategory::ParameterizeCharts)
		return "Parameterizing charts";
	if (category == ProgressCategory::PackCharts)
		return "Packing charts";
	if (category == ProgressCategory::BuildOutputMeshes)
		return "Building output meshes";
	return "";
}

} // namespace xatlas<|MERGE_RESOLUTION|>--- conflicted
+++ resolved
@@ -6021,7 +6021,7 @@
 		m_texcoords.resize(vertexCount);
 		m_patch.reserve(m_faceCount);
 		m_faceAssigned.resize(m_faceCount);
-		m_faceAssigned.clearAll();
+		m_faceAssigned.zeroOutMemory();
 		m_faceInvalid.resize(m_faceCount);
 		m_vertexInPatch.resize(vertexCount);
 		m_faceInCandidates.resize(m_faceCount);
@@ -6033,21 +6033,21 @@
 	bool computeChart()
 	{
 		m_patch.clear();
-		m_faceInvalid.clearAll();
-		m_vertexInPatch.clearAll();
+		m_faceInvalid.zeroOutMemory();
+		m_vertexInPatch.zeroOutMemory();
 		// Add the seed face (first unassigned face) to the patch.
 		uint32_t seed = UINT32_MAX;
 		for (uint32_t f = 0; f < m_faceCount; f++) {
-			if (m_faceAssigned.bitAt(f))
+			if (m_faceAssigned.get(f))
 				continue;
 			seed = f;
 			m_patch.push_back(seed);
-			m_faceAssigned.setBitAt(seed);
+			m_faceAssigned.set(seed);
 			Vector2 texcoords[3];
 			orthoProjectFace(seed, texcoords);
 			for (uint32_t i = 0; i < 3; i++) {
 				const uint32_t vertex = m_mesh->vertexAt(seed * 3 + i);
-				m_vertexInPatch.setBitAt(vertex);
+				m_vertexInPatch.set(vertex);
 				m_texcoords[vertex] = texcoords[i];
 			}
 		}
@@ -6098,7 +6098,7 @@
 				position += candidate.position;
 				n++;
 				m_patch.push_back(candidate.face);
-				m_faceAssigned.setBitAt(candidate.face);
+				m_faceAssigned.set(candidate.face);
 				current = candidate.next;
 				if (current == UINT32_MAX)
 					break;
@@ -6106,7 +6106,7 @@
 			position *= 1.0f / (float)n;
 			const uint32_t freeVertex = m_candidates[bestCandidate].vertex;
 			m_texcoords[freeVertex] = position;
-			m_vertexInPatch.setBitAt(freeVertex);
+			m_vertexInPatch.set(freeVertex);
 		}
 		return true;
 	}
@@ -6132,11 +6132,11 @@
 	void findCandidates()
 	{
 		m_candidates.clear();
-		m_faceInCandidates.clearAll();
+		m_faceInCandidates.zeroOutMemory();
 		for (uint32_t i = 0; i < m_patch.size(); i++) {
 			for (Mesh::FaceEdgeIterator it(m_mesh, m_patch[i]); !it.isDone(); it.advance()) {
 				const uint32_t oface = it.oppositeFace();
-				if (oface == UINT32_MAX || oface >= m_faceCount || m_faceAssigned.bitAt(oface) || m_faceInvalid.bitAt(oface) || m_faceInCandidates.bitAt(oface))
+				if (oface == UINT32_MAX || oface >= m_faceCount || m_faceAssigned.get(oface) || m_faceInvalid.get(oface) || m_faceInCandidates.get(oface))
 					continue;
 				// Found an active edge on the patch front.
 				// Find the free vertex (the vertex that isn't on the active edge).
@@ -6153,10 +6153,10 @@
 				}
 				XA_DEBUG_ASSERT(freeVertex != UINT32_MAX);
 				// If the free vertex is already in the patch, the face is enclosed by the patch. Add the face to the patch - don't need to assign texcoords.
-				if (m_vertexInPatch.bitAt(freeVertex)) {
+				if (m_vertexInPatch.get(freeVertex)) {
 					freeVertex = UINT32_MAX;
 					m_patch.push_back(oface);
-					m_faceAssigned.setBitAt(oface);
+					m_faceAssigned.set(oface);
 					continue;
 				}
 				addCandidateFace(it.edge(), orient, oface, it.oppositeEdge(), freeVertex);
@@ -6213,7 +6213,7 @@
 		// The patch face vertex that isn't on the active edge and the free vertex should be oriented on opposite sides to the active edge.
 		const float freeVertexOrient = orientToEdge(m_texcoords[vertex0], m_texcoords[vertex1], texcoords[localFreeVertex]);
 		if ((patchVertexOrient < 0.0f && freeVertexOrient < 0.0f) || (patchVertexOrient > 0.0f && freeVertexOrient > 0.0f)) {
-			m_faceInvalid.setBitAt(face);
+			m_faceInvalid.set(face);
 			return;
 		}
 		// Add the candidate.
@@ -6224,7 +6224,7 @@
 		candidate.next = UINT32_MAX;
 		candidate.cost = fabsf(scale - 1.0f);
 		m_candidates.push_back(candidate);
-		m_faceInCandidates.setBitAt(face);
+		m_faceInCandidates.set(face);
 	}
 
 	void orthoProjectFace(uint32_t face, Vector2 *texcoords) const
@@ -6434,11 +6434,7 @@
 class Chart
 {
 public:
-<<<<<<< HEAD
-	Chart(const Basis &basis, ConstArrayView<uint32_t> faces, const Mesh *originalMesh, uint32_t meshId, uint32_t chartGroupId, uint32_t chartId) : m_basis(basis), m_mesh(nullptr), m_unifiedMesh(nullptr), m_isDisk(false), m_isOrtho(false), m_isPlanar(false), m_warningFlags(0), m_closedHolesCount(0), m_fixedTJunctionsCount(0)
-=======
-	Chart(const segment::Atlas *atlas, const Mesh *originalMesh, uint32_t chartIndex, uint32_t meshId, uint32_t chartGroupId, uint32_t chartId) : m_mesh(nullptr), m_unifiedMesh(nullptr), m_isOrtho(false), m_isPlanar(false), m_warningFlags(0), m_closedHolesCount(0), m_fixedTJunctionsCount(0)
->>>>>>> 2a43bc1f
+	Chart(const Basis &basis, ConstArrayView<uint32_t> faces, const Mesh *originalMesh, uint32_t meshId, uint32_t chartGroupId, uint32_t chartId) : m_basis(basis), m_mesh(nullptr), m_unifiedMesh(nullptr),  m_isOrtho(false), m_isPlanar(false), m_warningFlags(0), m_closedHolesCount(0), m_fixedTJunctionsCount(0)
 	{
 		XA_UNUSED(meshId);
 		XA_UNUSED(chartGroupId);
@@ -6573,7 +6569,7 @@
 	}
 
 #if XA_RECOMPUTE_CHARTS
-	Chart(const Chart *parent, ConstArrayView<uint32_t> faces, const Vector2 *texcoords, const Mesh *originalMesh, uint32_t meshId, uint32_t chartGroupId, uint32_t chartId) : m_mesh(nullptr), m_unifiedMesh(nullptr), m_isDisk(false), m_isOrtho(false), m_isPlanar(false), m_warningFlags(0), m_closedHolesCount(0), m_fixedTJunctionsCount(0)
+	Chart(const Chart *parent, ConstArrayView<uint32_t> faces, const Vector2 *texcoords, const Mesh *originalMesh, uint32_t meshId, uint32_t chartGroupId, uint32_t chartId) : m_mesh(nullptr), m_unifiedMesh(nullptr), m_isOrtho(false), m_isPlanar(false), m_warningFlags(0), m_closedHolesCount(0), m_fixedTJunctionsCount(0)
 	{
 		XA_UNUSED(meshId);
 		XA_UNUSED(chartGroupId);
@@ -6637,16 +6633,6 @@
 		m_mesh->createBoundaries(); // For AtlasPacker::computeBoundingBox
 		m_unifiedMesh->createBoundaries();
 		m_unifiedMesh->linkBoundaries();
-		// Note: MeshTopology needs linked boundaries.
-		MeshTopology topology(m_unifiedMesh);
-		m_isDisk = topology.isDisk();
-#if XA_DEBUG_EXPORT_OBJ_NOT_DISK
-		if (!m_isDisk) {
-			char filename[256];
-			XA_SPRINTF(filename, sizeof(filename), "debug_mesh_%03u_chartgroup_%03u_chart_%03u_not_disk.obj", meshId, chartGroupId, chartId);
-			m_unifiedMesh->writeObjFile(filename);
-		}
-#endif
 	}
 #endif
 
@@ -6668,12 +6654,8 @@
 	uint32_t warningFlags() const { return m_warningFlags; }
 	uint32_t closedHolesCount() const { return m_closedHolesCount; }
 	uint32_t fixedTJunctionsCount() const { return m_fixedTJunctionsCount; }
-<<<<<<< HEAD
+	const Quality &quality() const { return m_quality; }
 	uint32_t initialFaceCount() const { return m_initialFaceCount; }
-	const ParameterizationQuality &paramQuality() const { return m_paramQuality; }
-=======
-	const Quality &quality() const { return m_quality; }
->>>>>>> 2a43bc1f
 #if XA_DEBUG_EXPORT_OBJ_INVALID_PARAMETERIZATION
 	const Array<uint32_t> &paramFlippedFaces() const { return m_paramFlippedFaces; }
 #endif
@@ -7061,31 +7043,12 @@
 		// Recompute charts with invalid parameterizations.
 		for (uint32_t i = 0; i < invalidCharts.size(); i++) {
 			Chart *invalidChart = invalidCharts[i];
-<<<<<<< HEAD
 			// Not invalidChart->faceCount(). Don't want faces added by t-junction fixing or hole closing.
 			PiecewiseParameterization pp(invalidChart->unifiedMesh(), invalidChart->initialFaceCount());
 			for (;;) {
 				if (!pp.computeChart())
 					break;
 				Chart *chart = XA_NEW_ARGS(MemTag::Default, Chart, invalidChart, pp.chartFaces(), pp.texcoords(), m_mesh, m_sourceId, m_id, m_chartArray.size());
-=======
-			const Mesh *invalidMesh = invalidChart->mesh();
-			const uint32_t faceCount = invalidMesh->faceCount();
-			meshFaces.resize(faceCount);
-			float invalidChartArea = 0.0f;
-			for (uint32_t j = 0; j < faceCount; j++) {
-				meshFaces[j] = invalidChart->mapFaceToSourceFace(j);
-				invalidChartArea += invalidMesh->faceArea(j);
-			}
-			ChartOptions options = m_chartOptions;
-			options.maxChartArea = invalidChartArea * 0.2f;
-			options.maxThreshold = 0.25f;
-			options.maxIterations = 3;
-			segment::Atlas atlas(m_sourceId, m_id, m_mesh, &meshFaces, options);
-			buildAtlas(atlas, options);
-			for (uint32_t j = 0; j < atlas.chartCount(); j++) {
-				Chart *chart = XA_NEW_ARGS(MemTag::Default, Chart, &atlas, m_mesh, j, m_sourceId, m_id, m_chartArray.size());
->>>>>>> 2a43bc1f
 				m_chartArray.push_back(chart);
 				m_paramAddedChartsCount++;
 			}
@@ -7106,24 +7069,7 @@
 				}
 				fclose(file);
 			}
-<<<<<<< HEAD
 #endif*/
-=======
-#endif
-		}
-		// Parameterize the new charts.
-		taskGroup = taskScheduler->createTaskGroup(m_chartArray.size() - chartCount);
-		taskArgs.resize(m_chartArray.size() - chartCount);
-		for (uint32_t i = chartCount; i < m_chartArray.size(); i++) {
-			ParameterizeChartTaskArgs &args = taskArgs[i - chartCount];
-			args.chart = m_chartArray[i];
-			args.func = func;
-			args.boundaryGrid = boundaryGrid;
-			Task task;
-			task.userData = &args;
-			task.func = runParameterizeChartTask;
-			taskScheduler->run(taskGroup, task);
->>>>>>> 2a43bc1f
 		}
 		// Remove and delete the invalid charts.
 		for (uint32_t i = 0; i < invalidCharts.size(); i++) {
